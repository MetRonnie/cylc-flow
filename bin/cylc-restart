--- conflicted
+++ resolved
@@ -23,11 +23,7 @@
 
 from datetime import datetime
 import os, re
-<<<<<<< HEAD
-=======
-import datetime
 from cylc.config import TaskNotDefinedError
->>>>>>> cae3f843
 from cylc.CylcOptionParsers import cop
 from cylc.cycle_time import ct
 from cylc.scheduler import scheduler
