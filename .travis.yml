--- conflicted
+++ resolved
@@ -54,7 +54,6 @@
   - CHUNK="3/4"
   - CHUNK="4/4"
 
-<<<<<<< HEAD
 # General environment setup before we start installing stuff
 before_install:
     # Clear bashrc - the default does nothing if not in an interactive shell.
@@ -93,10 +92,8 @@
     - pip install testfixtures
 
 # Run tests
-=======
 # this is the default test stage, which is used for functional-tests
 install: .travis/install.sh functional-tests docs
->>>>>>> 187c3093
 script:
 - export PYTHONPATH="${TRAVIS_BUILD_DIR}/.travis"
 - coverage run .travis/cover.py
