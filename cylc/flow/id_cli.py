# THIS FILE IS PART OF THE CYLC WORKFLOW ENGINE.
# Copyright (C) NIWA & British Crown (Met Office) & Contributors.
#
# This program is free software: you can redistribute it and/or modify
# it under the terms of the GNU General Public License as published by
# the Free Software Foundation, either version 3 of the License, or
# (at your option) any later version.
#
# This program is distributed in the hope that it will be useful,
# but WITHOUT ANY WARRANTY; without even the implied warranty of
# MERCHANTABILITY or FITNESS FOR A PARTICULAR PURPOSE.  See the
# GNU General Public License for more details.
#
# You should have received a copy of the GNU General Public License
# along with this program.  If not, see <http://www.gnu.org/licenses/>.

import asyncio
import fnmatch
from pathlib import Path
import re
from typing import Optional, Dict, List, Tuple, Any

from cylc.flow import LOG
from cylc.flow.exceptions import (
    InputError,
)
from cylc.flow.hostuserutil import get_user
from cylc.flow.id import (
    Tokens,
    contains_multiple_workflows,
    upgrade_legacy_ids,
)
from cylc.flow.pathutil import EXPLICIT_RELATIVE_PATH_REGEX
from cylc.flow.workflow_files import (
    check_flow_file,
    detect_both_flow_and_suite,
    get_flow_file,
    get_workflow_run_dir,
    infer_latest_run_from_id,
    validate_workflow_name,
    abort_if_flow_file_in_path
)


FN_CHARS = re.compile(r'[\*\?\[\]\!]')


def _parse_cli(*ids: str) -> List[Tokens]:
    """Parse a list of Cylc identifiers as provided on the CLI.

    * Validates identifiers.
    * Expands relative references to absolute ones.
    * Handles legacy Cylc7 syntax.

    Args:
        *ids (tuple): Identifier list.

    Raises:
        ValueError - For invalid identifiers or identifier lists.

    Returns:
        list - List of tokens dictionaries.

    Examples:
        # parse to tokens then detokenise back
        >>> from cylc.flow.id import detokenise
        >>> parse_back = lambda *ids: list(map(detokenise, _parse_cli(*ids)))

        # list of workflows:
        >>> parse_back('workworkflow')
        ['workworkflow']
        >>> parse_back('workworkflow/')
        ['workworkflow']

        >>> parse_back('workworkflow1', 'workworkflow2')
        ['workworkflow1', 'workworkflow2']

        # absolute references
        >>> parse_back('workworkflow1//cycle1', 'workworkflow2//cycle2')
        ['workworkflow1//cycle1', 'workworkflow2//cycle2']

        # relative references:
        >>> parse_back('workworkflow', '//cycle1', '//cycle2')
        ['workworkflow//cycle1', 'workworkflow//cycle2']

        # mixed references
        >>> parse_back(
        ...     'workworkflow1', '//cycle', 'workworkflow2',
        ...     '//cycle', 'workworkflow3//cycle'
        ... )
        ['workworkflow1//cycle',
         'workworkflow2//cycle', 'workworkflow3//cycle']

        # legacy ids:
        >>> parse_back('workworkflow', 'task.123', 'a.b.c.234', '345/task')
        ['workworkflow//123/task',
         'workworkflow//234/a.b.c', 'workworkflow//345/task']

        # errors:
        >>> _parse_cli('////')
        Traceback (most recent call last):
        cylc.flow.exceptions.InputError: Invalid ID: ////

        >>> parse_back('//cycle')
        Traceback (most recent call last):
        cylc.flow.exceptions.InputError: Relative reference must follow an
        incomplete one...

        >>> parse_back('workflow//cycle', '//cycle')
        Traceback (most recent call last):
        cylc.flow.exceptions.InputError: Relative reference must follow an
        incomplete one...

        >>> parse_back('workflow///cycle/')
        Traceback (most recent call last):
        cylc.flow.exceptions.InputError: Invalid ID: workflow///cycle/

    """
    # upgrade legacy ids if required
    ids = upgrade_legacy_ids(*ids)

    partials: Optional[Tokens] = None
    partials_expended: bool = False
    tokens_list: List[Tokens] = []
    for id_ in ids:
        try:
            tokens = Tokens(id_)
        except ValueError:
            if id_.endswith('/') and not id_.endswith('//'):  # noqa: SIM106
                # tolerate IDs that end in a single slash on the CLI
                # (e.g. CLI auto completion)
                try:
                    # this ID is invalid with or without the trailing slash
                    tokens = Tokens(id_[:-1])
                except ValueError:
                    raise InputError(f'Invalid ID: {id_}')
            else:
                raise InputError(f'Invalid ID: {id_}')
        is_partial = tokens.get('workflow') and not tokens.get('cycle')
        is_relative = not tokens.get('workflow')

        if partials:
            # we previously encountered a workflow ID which did not specify a
            # cycle
            if is_partial:
                # this is an absolute ID
                if not partials_expended:
                    # no relative references were made to the previous ID
                    # so add the whole workflow to the tokens list
                    tokens_list.append(partials)
                partials = tokens
                partials_expended = False
            elif is_relative:
                # this is a relative reference => expand it using the context
                # of the partial ID
                tokens_list.append(Tokens(
                    **{
                        **partials,
                        **tokens,
                    },
                ))
                partials_expended = True
            else:
                # this is a fully expanded reference
                tokens_list.append(tokens)
                partials = None
                partials_expended = False
        else:
            # there was no previous reference that a relative reference
            # could apply to
            if is_partial:
                partials = tokens
                partials_expended = False
            elif is_relative:
                # so a relative reference is an error
                raise InputError(
                    'Relative reference must follow an incomplete one.'
                    '\nE.G: workflow //cycle/task'
                )
            else:
                tokens_list.append(tokens)

    if partials and not partials_expended:
        # if the last ID was a "partial" but not expanded add it to the list
        tokens_list.append(tokens)

    return tokens_list


def parse_ids(*args, **kwargs):
    return asyncio.run(parse_ids_async(*args, **kwargs))


async def parse_ids_async(
    *ids: str,
    src: bool = False,
    match_workflows: bool = False,
    match_active: Optional[bool] = True,
    infer_latest_runs: bool = True,
    constraint: str = 'tasks',
    max_workflows: Optional[int] = None,
    max_tasks: Optional[int] = None,
    alt_run_dir: Optional[str] = None,
) -> Tuple[Dict[str, List[Tokens]], Any]:
    """Parse IDs from the command line.

    Args:
        ids:
            Collection of IDs to parse.
        src:
            If True then source workflows can be provided via an absolute
            path or a relative path starting "./".
            Infers max_workflows = 1.
        match_workflows:
            If True workflows can be globs.
        match_active:
            If match_workflows is True this determines the wokflow state
            filter.

            True - running & paused
            False - stopped
            None - any
        infer_latest_runs:
            If true infer the latest run for a workflow when applicable
            (allows 'cylc play one' rather than 'cylc play one/run1').
        constraint:
            Constrain the types of objects the IDs should relate to.

            workflows - only allow workflows.
            tasks - require tasks to be defined.
            mixed - permit tasks not to be defined.
        max_workflows:
            Specify the maximum number of workflows permitted to be specified
            in the ids.
        max_tasks:
            Specify the maximum number of tasks permitted to be specified
            in the ids.
        alt_run_dir:
            Specify a non-standard cylc-run location, e.g. for another user.

    Returns:
        With src=True":
            (workflows, flow_file_path)
        Else:
            (workflow, multi_mode)
        Where:
            workflows:
                Dictionary containing workflow ID strings against lists of
                relative tokens specified on that workflow.
                {workflow_id: [relative_tokens]}
            flow_file_path:
                Path to the flow.cylc (or suite.rc in Cylc 7 compat mode)
            multi_mode:
                True if multiple workflows selected or if globs were provided
                in the IDs.

    """
    if constraint not in {'tasks', 'workflows', 'mixed'}:
        raise ValueError(f'Invalid constraint: {constraint}')

    tokens_list = []
    src_path = None
    flow_file_path = None
    multi_mode = False

    if src:
        # can only have one workflow if permitting source workflows
        max_workflows = 1
        ret = _parse_src_path(ids[0])
        if ret:
            # yes, replace the path with an ID and continue
            workflow_id, src_path, flow_file_path = ret
            ids = (
                Tokens(
                    user=None,
                    workflow=workflow_id,
                ).id + '//',
                *ids[1:]
            )
    tokens_list.extend(_parse_cli(*ids))

    # ensure the IDS are compatible with the constraint
    _validate_constraint(*tokens_list, constraint=constraint)

    if match_workflows:
        # match workflow IDs via cylc-scan
        # if any patterns are present switch to multi_mode for clarity
        multi_mode = await _expand_workflow_tokens(
            tokens_list,
            match_active=match_active,
        )

    # check the workflow part of the IDs are valid
    _validate_workflow_ids(*tokens_list, src_path=src_path)

    if not multi_mode:
        # check how many workflows we are working on
        multi_mode = contains_multiple_workflows(tokens_list)

    # infer the run number if not specified the ID (and if possible)
    if infer_latest_runs:
<<<<<<< HEAD
        _infer_latest_runs(
            *tokens_list, src_path=src_path, alt_run_dir=alt_run_dir)
=======
        _infer_latest_runs(tokens_list, src_path=src_path)
>>>>>>> 69fbe03d

    _validate_number(
        *tokens_list,
        max_workflows=max_workflows,
        max_tasks=max_tasks,
    )

    workflows = _batch_tokens_by_workflow(*tokens_list, constraint=constraint)

    if src:
        if not flow_file_path:
            # get the workflow file path from the run dir
            flow_file_path = get_flow_file(list(workflows)[0])
        return workflows, flow_file_path
    return workflows, multi_mode


def parse_id(*args, **kwargs) -> Tuple[str, Optional[Tokens], Any]:
    return asyncio.run(parse_id_async(*args, **kwargs))


async def parse_id_async(
    *args,
    **kwargs,
) -> Tuple[str, Optional[Tokens], Any]:
    """Special case of parse_ids with a more convenient return format.

    Infers:
        max_workflows: 1
        max_tasks: 1

    """
    workflows, ret = await parse_ids_async(
        *args,
        **{  # type: ignore
            **kwargs,
            'max_workflows': 1,
            'max_tasks': 1,
        },
    )
    workflow_id = list(workflows)[0]
    tokens_list = workflows[workflow_id]
    tokens: Optional[Tokens]
    if tokens_list:
        tokens = tokens_list[0]
    else:
        tokens = None
    return workflow_id, tokens, ret


def contains_fnmatch(string: str) -> bool:
    """Return True if a string contains filename match chars.

    Examples:
        >>> contains_fnmatch('a')
        False
        >>> contains_fnmatch('*')
        True
        >>> contains_fnmatch('abc')
        False
        >>> contains_fnmatch('a*c')
        True
    """
    return bool(FN_CHARS.search(string))


def _validate_constraint(*tokens_list, constraint=None):
    if constraint == 'workflows':
        for tokens in tokens_list:
            if tokens.is_null or tokens.is_task_like:
                raise InputError('IDs must be workflows')
        return
    if constraint == 'tasks':
        for tokens in tokens_list:
            if tokens.is_null or not tokens.is_task_like:
                raise InputError('IDs must be tasks')
        return
    if constraint == 'mixed':
        for tokens in tokens_list:
            if tokens.is_null:
                raise InputError('IDs cannot be null.')
        return


def _validate_workflow_ids(*tokens_list, src_path):
    for ind, tokens in enumerate(tokens_list):
        if tokens['user'] and (tokens['user'] != get_user()):
            raise InputError(
                "Operating on other users' workflows is not supported"
            )
        if not src_path:
            validate_workflow_name(tokens['workflow'])
        if ind == 0 and src_path:
            # source workflow passed in as a path
            pass
        else:
            src_path = Path(get_workflow_run_dir(tokens['workflow']))
        if src_path.is_file():
            raise InputError(
                f'Workflow ID cannot be a file: {tokens["workflow"]}'
            )
        if tokens['cycle'] and tokens['cycle'].startswith('run'):
            # issue a warning if the run number is provided after the //
            # separator e.g. workflow//run1 rather than workflow/run1//
            suggested = Tokens(
                user=tokens['user'],
                workflow=f'{tokens["workflow"]}/{tokens["cycle"]}',
                cycle=tokens['task'],
                task=tokens['job'],
            )
            LOG.warning(f'Did you mean: {suggested.id}')
        detect_both_flow_and_suite(src_path)


<<<<<<< HEAD
def _infer_latest_runs(*tokens_list, src_path, alt_run_dir=None):
=======
def _infer_latest_runs(tokens_list, src_path):
>>>>>>> 69fbe03d
    for ind, tokens in enumerate(tokens_list):
        if ind == 0 and src_path:
            # source workflow passed in as a path
            continue
<<<<<<< HEAD
        tokens['workflow'] = infer_latest_run_from_id(
            tokens['workflow'], alt_run_dir)
=======
        tokens_list[ind] = tokens.duplicate(
            workflow=infer_latest_run_from_id(tokens['workflow'])
        )
>>>>>>> 69fbe03d
        pass


def _validate_number(*tokens_list, max_workflows=None, max_tasks=None):
    if not max_workflows and not max_tasks:
        return
    workflows_count = 0
    tasks_count = 0
    for tokens in tokens_list:
        if tokens.is_task_like:
            tasks_count += 1
        else:
            workflows_count += 1
    if max_workflows and workflows_count > max_workflows:
        raise InputError(
            f'IDs contain too many workflows (max {max_workflows})'
        )
    if max_tasks and tasks_count > max_tasks:
        raise InputError(
            f'IDs contain too many cycles/tasks/jobs (max {max_tasks})'
        )


def _batch_tokens_by_workflow(*tokens_list, constraint=None):
    """Sorts tokens into lists by workflow ID.

    Example:
        >>> _batch_tokens_by_workflow(
        ...     Tokens(workflow='x', cycle='1'),
        ...     Tokens(workflow='x', cycle='2'),
        ... )
        {'x': [<id: //1>, <id: //2>]}

    """
    workflow_tokens = {}
    for tokens in tokens_list:
        w_tokens = workflow_tokens.setdefault(tokens['workflow'], [])
        relative_tokens = tokens.task
        if constraint in {'mixed', 'workflows'} and relative_tokens.is_null:
            continue
        w_tokens.append(relative_tokens)
    return workflow_tokens


async def _expand_workflow_tokens(tokens_list, match_active=True):
    multi_mode = False
    for tokens in list(tokens_list):
        workflow = tokens['workflow']
        if not contains_fnmatch(workflow):
            # no expansion to perform
            continue
        else:
            # remove the original entry
            multi_mode = True
            tokens_list.remove(tokens)
            async for tokens in _expand_workflow_tokens_impl(
                tokens,
                match_active=match_active,
            ):
                # add the expanded tokens back onto the list
                tokens_list.append(tokens)
    return multi_mode


async def _expand_workflow_tokens_impl(tokens, match_active=True):
    """Use "cylc scan" to expand workflow patterns."""
    workflow_sel = tokens['workflow_sel']
    if workflow_sel and workflow_sel != 'running':
        raise InputError(
            f'The workflow selector :{workflow_sel} is not'
            'currently supported.'
        )

    # import only when needed to avoid slowing CLI unnecessarily
    from cylc.flow.network.scan import (
        filter_name,
        is_active,
        scan,
    )
    # construct the pipe
    pipe = scan | filter_name(fnmatch.translate(tokens['workflow']))
    if match_active is not None:
        pipe |= is_active(match_active)

    # iter the results
    async for workflow in pipe:
        yield tokens.duplicate(workflow=workflow['name'])


def _parse_src_path(id_):
    """Parse CLI workflow arg to find a valid source directory.

    Returns:
      - (dir name, dir path, config file path) if id_ is a valid src dir.
      - or None, if id_ could be a workflow ID

    A valid source directory is:
      - an existing directory that contains a worklow config file
    and not a relative path (which could be a workflow ID), i.e. it must be:
      - the current directory (".")
      - or a directory path that starts with "./"
      - or an absolute directory path

    It's OK if id_ happens to match a relative path to an existing directory or
    file (other than a workflow config file) because there could be a workflow
    ID with the same name.

    """
    abort_if_flow_file_in_path(Path(id_))
    src_path = Path(id_)
    if (
        not EXPLICIT_RELATIVE_PATH_REGEX.match(id_)
        and not src_path.is_absolute()
    ):
        # Not a valid source path, but it could be a workflow ID.
        return None

    src_dir_path = src_path.resolve()
    if not src_dir_path.exists():
        raise InputError(f'Source directory not found: {src_dir_path}')

    if not src_dir_path.is_dir():
        raise InputError(f'Path is not a source directory: {src_dir_path}')

    src_file_path = check_flow_file(src_dir_path)

    return src_dir_path.name, src_dir_path, src_file_path<|MERGE_RESOLUTION|>--- conflicted
+++ resolved
@@ -299,12 +299,8 @@
 
     # infer the run number if not specified the ID (and if possible)
     if infer_latest_runs:
-<<<<<<< HEAD
         _infer_latest_runs(
-            *tokens_list, src_path=src_path, alt_run_dir=alt_run_dir)
-=======
-        _infer_latest_runs(tokens_list, src_path=src_path)
->>>>>>> 69fbe03d
+            tokens_list, src_path=src_path, alt_run_dir=alt_run_dir)
 
     _validate_number(
         *tokens_list,
@@ -419,23 +415,16 @@
         detect_both_flow_and_suite(src_path)
 
 
-<<<<<<< HEAD
-def _infer_latest_runs(*tokens_list, src_path, alt_run_dir=None):
-=======
-def _infer_latest_runs(tokens_list, src_path):
->>>>>>> 69fbe03d
+def _infer_latest_runs(tokens_list, src_path, alt_run_dir=None):
     for ind, tokens in enumerate(tokens_list):
         if ind == 0 and src_path:
             # source workflow passed in as a path
             continue
-<<<<<<< HEAD
-        tokens['workflow'] = infer_latest_run_from_id(
-            tokens['workflow'], alt_run_dir)
-=======
         tokens_list[ind] = tokens.duplicate(
-            workflow=infer_latest_run_from_id(tokens['workflow'])
+            workflow=infer_latest_run_from_id(
+                tokens['workflow'], alt_run_dir
+            )
         )
->>>>>>> 69fbe03d
         pass
 
 
