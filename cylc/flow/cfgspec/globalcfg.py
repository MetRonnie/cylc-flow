# THIS FILE IS PART OF THE CYLC SUITE ENGINE.
# Copyright (C) NIWA & British Crown (Met Office) & Contributors.
#
# This program is free software: you can redistribute it and/or modify
# it under the terms of the GNU General Public License as published by
# the Free Software Foundation, either version 3 of the License, or
# (at your option) any later version.
#
# This program is distributed in the hope that it will be useful,
# but WITHOUT ANY WARRANTY; without even the implied warranty of
# MERCHANTABILITY or FITNESS FOR A PARTICULAR PURPOSE.  See the
# GNU General Public License for more details.
#
# You should have received a copy of the GNU General Public License
# along with this program.  If not, see <http://www.gnu.org/licenses/>.
"""Cylc site and user configuration file spec."""

import os
import re

from cylc.flow import LOG
from cylc.flow import __version__ as CYLC_VERSION
from cylc.flow.hostuserutil import get_user_home, is_remote_user
from cylc.flow.network.authorisation import Priv
from cylc.flow.parsec.config import ParsecConfig, ConfigNode as Conf
from cylc.flow.parsec.exceptions import ParsecError
from cylc.flow.parsec.upgrade import upgrader
from cylc.flow.parsec.validate import (
    DurationFloat, CylcConfigValidator as VDR, cylc_config_validate)

# Nested dict of spec items.
# Spec value is [value_type, default, allowed_2, allowed_3, ...]
# where:
# - value_type: value type (compulsory).
# - default: the default value (optional).
# - allowed_2, ...: the only other allowed values of this setting (optional).
with Conf('global.cylc', desc='''
    The global configuration which defines default Cylc Flow settings
    for a user or site.

    To view your global config run::

       $ cylc get-global-config --sparse


    Cylc will attempt to load the global configuration (global.cylc) from two
    locations:

    * ``/etc/cylc/flow/<CYLC_VERSION>/global.cylc``
    * ``~/.cylc/flow/<CYLC_VERSION>/global.cylc``

    If both files are present files will be loaded in this order so those
    lower down the list may override settings from those higher up.

    To override the default configuration path use ``CYLC_CONF_PATH``.

    .. note::

       The ``global.cylc`` file can be templated using Jinja2 variables.
       See :ref:`Jinja`.

    .. note::

       In earlier versions of Cylc, ``global.cylc`` was named ``global.rc``;
       that name is no longer supported.
''') as SPEC:

    # suite
    Conf('process pool size', VDR.V_INTEGER, 4, desc='''
        Maximum number of concurrent processes used to execute external job
        submission, event handlers, and job poll and kill commands - see
        :ref:`Managing External Command Execution`.
    ''')
    Conf('process pool timeout', VDR.V_INTERVAL, DurationFloat(600), desc='''
        Interval after which long-running commands in the process pool will be
        killed - see :ref:`Managing External Command Execution`.

        .. note::
           The default is set quite high to avoid killing important
           processes when the system is under load.
    ''')
    # client
    Conf('disable interactive command prompts', VDR.V_BOOLEAN, True, desc='''
        Commands that intervene in running suites can be made to ask for
        confirmation before acting. Some find this annoying and ineffective as
        a safety measure, however, so command prompts are disabled by default.
    ''')
    # suite
    Conf('run directory rolling archive length', VDR.V_INTEGER, -1, desc='''
        The number of old run directory trees to retain at start-up.
    ''')

    # suite
    with Conf('cylc', desc='''
        Default values for entries in flow.cylc ``[cylc]`` section.
    '''):
        Conf('UTC mode', VDR.V_BOOLEAN, False, desc='''
                Default for :cylc:conf:`flow.cylc[cylc]UTC mode`.
        ''')
        Conf('task event mail interval', VDR.V_INTERVAL, DurationFloat(300),
             desc='''
                Default for
                :cylc:conf:`flow.cylc[cylc]task event mail interval`.
        ''')

        with Conf('events', desc='''
            You can define site defaults for each of the following options,
            details of which can be found under
            :cylc:conf:`flow.cylc[cylc][events]`.
        '''):
            Conf('handlers', VDR.V_STRING_LIST)
            Conf('handler events', VDR.V_STRING_LIST)
            Conf('mail events', VDR.V_STRING_LIST)
            Conf('mail from', VDR.V_STRING)
            Conf('mail smtp', VDR.V_STRING)
            Conf('mail to', VDR.V_STRING)
            Conf('mail footer', VDR.V_STRING)
            Conf('startup handler', VDR.V_STRING_LIST)
            Conf('timeout handler', VDR.V_STRING_LIST)
            Conf('inactivity handler', VDR.V_STRING_LIST)
            Conf('shutdown handler', VDR.V_STRING_LIST)
            Conf('aborted handler', VDR.V_STRING_LIST)
            Conf('stalled handler', VDR.V_STRING_LIST)
            Conf('timeout', VDR.V_INTERVAL)
            Conf('inactivity', VDR.V_INTERVAL)
            Conf('abort on timeout', VDR.V_BOOLEAN)
            Conf('abort on inactivity', VDR.V_BOOLEAN)
            Conf('abort on stalled', VDR.V_BOOLEAN)

        with Conf('main loop', desc='''
            Configuration of the Cylc Scheduler's main loop.
        '''):
            Conf('plugins', VDR.V_STRING_LIST,
                 ['health check', 'prune flow labels'], desc='''
                Configure the default main loop plugins to use when
                starting up new suites.
            ''')

            with Conf('<plugin name>', desc='''
                Configure a main loop plugin.
            ''') as MainLoopPlugin:
                Conf('interval', VDR.V_INTERVAL, desc='''
                    The interval with which this plugin is run.
                ''')
                Conf('foo', VDR.V_STRING, default='X')

            with Conf('health check', meta=MainLoopPlugin, desc='''
                Checks the integrity of the suite run directory.
            '''):
                Conf('interval', VDR.V_INTERVAL, DurationFloat(600), desc='''
                    The interval with which this plugin is run.
                ''')

            with Conf('prune flow labels', meta=MainLoopPlugin, desc='''
                Prune redundant flow labels.
            '''):
                Conf('interval', VDR.V_INTERVAL, DurationFloat(600), desc='''
                    The interval with which this plugin is run.
                ''')

    # suite
    with Conf('suite logging', desc='''
        The suite event log, held under the suite run directory, is maintained
        as a rolling archive. Logs are rolled over (backed up and started anew)
        when they reach a configurable limit size.
    '''):
        Conf('rolling archive length', VDR.V_INTEGER, 5, desc='''
            How many rolled logs to retain in the archive.
        ''')
        Conf('maximum size in bytes', VDR.V_INTEGER, 1000000, desc='''
            Suite event logs are rolled over when they reach this file size.
        ''')

    # general
    with Conf('documentation', desc='''
        Documentation locations for the ``cylc doc`` command.
    '''):
        Conf('local', VDR.V_STRING, '', desc='''
            Path where the cylc documentation will appear if built locally.
        ''')
        Conf('online', VDR.V_STRING,
             'http://cylc.github.io/doc/built-sphinx/index.html', desc='''
            URL of the online cylc documentation.
        ''')
        Conf('cylc homepage', VDR.V_STRING, 'http://cylc.github.io/', desc='''
            URL of the cylc internet homepage, with links to documentation for
            the latest official release.
        ''')

    # general
    with Conf('document viewers', desc='''
        PDF and HTML viewers can be launched by cylc to view the
        documentation.
    '''):
        Conf('html', VDR.V_STRING, 'firefox', desc='''
            Your preferred web browser.
        ''')

    # client
    with Conf('editors', desc='''
        Choose your favourite text editor for editing suite configurations.
    '''):
        Conf('terminal', VDR.V_STRING, desc='''
            An in-terminal text editor to be used by the cylc command line.

            If unspecified Cylc will use the environment variable
            ``$EDITOR`` which is the preferred way to set your text editor.

            If neither this or ``$EDITOR`` are specified then Cylc will
            default to ``vi``.

            .. Note::
               You can set your ``$EDITOR`` in your shell profile file
               (e.g. ``~.bashrc``)

            Examples::

                ed
                emacs -nw
                nano
                vi
        ''')
        Conf('gui', VDR.V_STRING, desc='''
            A graphical text editor to be used by cylc.

            If unspecified Cylc will use the environment variable
            ``$GEDITOR`` which is the preferred way to set your text editor.

            If neither this or ``$GEDITOR`` are specified then Cylc will
            default to ``gvim -fg``.

            .. Note::
               You can set your ``$GEDITOR`` in your shell profile file
               (e.g. ``~.bashrc``)

            Examples::

                atom --wait
                code -nw
                emacs
                gedit -s
                gvim -fg
                nedit
        ''')

    # platforms
    with Conf('platforms'):
        with Conf('<platform name>') as Platform:
            Conf('batch system', VDR.V_STRING, 'background')
            Conf('batch submit command template', VDR.V_STRING)
            Conf('shell', VDR.V_STRING, '/bin/bash')
            Conf('run directory', VDR.V_STRING, '$HOME/cylc-run', desc='''
                The number of old run directory trees to retain at start-up.
            ''')
            Conf('work directory', VDR.V_STRING, '$HOME/cylc-run', desc='''
                The top level for suite work and share directories. Can contain
                ``$HOME`` or ``$USER`` but not other environment variables (the
                item cannot actually be evaluated by the shell on HOST before
                use, but the remote home directory is where ``rsync`` and
                ``ssh`` naturally land, and the remote username is known by the
                suite server program).

                Example::

                   /nfs/data/$USER/cylc-run
            ''')
            Conf('suite definition directory', VDR.V_STRING)
            Conf('communication method',
                 VDR.V_STRING, 'zmq', options=['zmq', 'poll'], desc='''
                The means by which task progress messages are reported back to
                the running suite.

                Options:

                zmq
                   Direct client-server TCP communication via network ports
                poll
                   The suite polls for the status of tasks (no task messaging)
            ''')
            # TODO ensure that it is possible to over-ride the following three
            # settings in suite config.
            Conf('submission polling intervals', VDR.V_INTERVAL_LIST, desc='''
                Cylc can also poll submitted jobs to catch problems that
                prevent the submitted job from executing at all, such as
                deletion from an external batch scheduler queue. Routine
                polling is done only for the polling ``task communication
                method`` unless suite-specific polling is configured in
                the suite configuration. A list of interval values can be
                specified as for execution polling but a single value
                is probably sufficient for job submission polling.

                Example::

                   5*PT1M, 10*PT5M
            ''')
            Conf('submission retry delays', VDR.V_INTERVAL_LIST, None)
            Conf('execution polling intervals', VDR.V_INTERVAL_LIST, desc='''
                Cylc can poll running jobs to catch problems that prevent task
                messages from being sent back to the suite, such as hard job
                kills, network outages, or unplanned task host shutdown.
                Routine polling is done only for the polling *task
                communication method* (below) unless suite-specific polling is
                configured in the suite configuration.  A list of interval
                values can be specified, with the last value used repeatedly
                until the task is finished - this allows more frequent polling
                near the beginning and end of the anticipated task run time.
                Multipliers can be used as shorthand as in the example below.

                Example::

                   5*PT1M, 10*PT5M
            ''')
            Conf('execution time limit polling intervals',
                 VDR.V_INTERVAL_LIST, desc='''
                The intervals between polling after a task job (submitted to
                the relevant batch system on the relevant host) exceeds its
                execution time limit. The default setting is PT1M, PT2M, PT7M.
                The accumulated times (in minutes) for these intervals will be
                roughly 1, 1 + 2 = 3 and 1 + 2 + 7 = 10 after a task job
                exceeds its execution time limit.
            ''')
            Conf('scp command',
                 VDR.V_STRING, 'scp -oBatchMode=yes -oConnectTimeout=10',
                 desc='''
                A string for the command used to copy files to a remote host.
                This is not used on the suite host unless you run local tasks
                under another user account. The value is assumed to be ``scp``
                with some initial options or a command that implements a
                similar interface to ``scp``.
            ''')
            Conf('ssh command',
                 VDR.V_STRING, 'ssh -oBatchMode=yes -oConnectTimeout=10',
                 desc='''
                A string for the command used to invoke commands on this host.
                This is not used on the suite host unless you run local tasks
                under another user account.  The value is assumed to be ``ssh``
                with some initial options or a command that implements a
                similar interface to ``ssh``.
            ''')
            Conf('use login shell', VDR.V_BOOLEAN, True, desc='''
                Whether to use a login shell or not for remote command
                invocation. By default cylc runs remote ssh commands using a
                login shell:

                .. code-block:: bash

                   ssh user@host 'bash --login cylc ...'

                which will source ``/etc/profile`` and ``~/.profile`` to set up
                the user environment.  However, for security reasons some
                institutions do not allow unattended commands to start login
                shells, so you can turn off this behaviour to get:

                .. code-block:: bash

                   ssh user@host 'cylc ...'

                which will use the default shell on the remote machine,
                sourcing ``~/.bashrc`` (or ``~/.cshrc``) to set up the
                environment.
            ''')
            Conf('hosts', VDR.V_STRING_LIST)
            Conf('cylc executable', VDR.V_STRING, 'cylc', desc='''
                The ``cylc`` executable on a remote host.

                .. note::

                   This should normally point to the cylc multi-version wrapper
                   on the host, not ``bin/cylc`` for a specific installed
                   version.

                Specify a full path if ``cylc`` is not in ``$PATH`` when it is
                invoked via ``ssh`` on this host.
            ''')
            Conf('global init-script', VDR.V_STRING, desc='''
                If specified, the value of this setting will be inserted to
                just before the ``init-script`` section of all job scripts that
                are to be submitted to the specified remote host.
            ''')
            Conf('copyable environment variables', VDR.V_STRING_LIST, '',
                 desc='''
                A list containing the names of the environment variables that
                can and/or need to be copied from the suite server program to a
                job.
            ''')
            Conf('retrieve job logs', VDR.V_BOOLEAN, desc='''
                Global default for
                :cylc:conf:`flow.cylc[runtime][<namespace>][remote]retrieve job
                logs`.
            ''')
            Conf('retrieve job logs command', VDR.V_STRING, 'rsync -a',
                 desc='''
                If ``rsync -a`` is unavailable or insufficient to retrieve job
                logs from a remote host, you can use this setting to specify a
                suitable command.
            ''')
            Conf('retrieve job logs max size', VDR.V_STRING, desc='''
                Global default for the
                :cylc:conf:`flow.cylc[runtime][<namespace>][remote]retrieve job
                logs max size`.
                the specified host.
            ''')
            Conf('retrieve job logs retry delays', VDR.V_INTERVAL_LIST,
                 desc='''
                Global default for the
                :cylc:conf:`flow.cylc[runtime][<namespace>][remote]retrieve job
                logs retry delays`.
                setting for the specified host.
            ''')
            Conf('task event handler retry delays', VDR.V_INTERVAL_LIST,
                 desc='''
                Host specific default for
                :cylc:conf:`flow.cylc[runtime][<namespace>][events]handler
                retry delays`.
            ''')
            Conf('tail command template',
                 VDR.V_STRING, 'tail -n +1 -F %(filename)s', desc='''
                A command template (with ``%(filename)s`` substitution) to
                tail-follow job logs on HOST, by ``cylc cat-log``. You are
                unlikely to need to override this.
            ''')
            Conf('err tailer', VDR.V_STRING, desc='''
                A command template (with ``%(job_id)s`` substitution) that can
                be used to tail-follow the stderr stream of a running job if
                SYSTEM does not use the normal log file location while the job
                is running.  This setting overrides
                :cylc:conf:`[..]tail command template`.

                Examples::

                   # for PBS
                   qcat -f -e %(job_id)s
            ''')
            Conf('out tailer', VDR.V_STRING, desc='''
                A command template (with ``%(job_id)s`` substitution) that can
                be used to tail-follow the stdout stream of a running job if
                SYSTEM does not use the normal log file location while the job
                is running.  This setting overrides
                :cylc:conf:`[..]tail command template`.

                Examples::

                   # for PBS
                   qcat -f -o %(job_id)s
            ''')
            Conf('err viewer', VDR.V_STRING, desc='''
                A command template (with ``%(job_id)s`` substitution) that can
                be used to view the stderr stream of a running job if SYSTEM
                does not use the normal log file location while the job is
                running.

                Examples::

                   # for PBS
                   qcat -e %(job_id)s
            ''')
            Conf('out viewer', VDR.V_STRING, desc='''
                A command template (with ``%(job_id)s`` substitution) that can
                be used to view the stdout stream of a running job if SYSTEM
                does not use the normal log file location while the job is
                running.

                Examples::

                   # for PBS
                   qcat -o %(job_id)s
            ''')
            Conf('job name length maximum', VDR.V_INTEGER, desc='''
                The maximum length for job name acceptable by a batch system on
                a given host.  Currently, this setting is only meaningful for
                PBS jobs. For example, PBS 12 or older will fail a job submit
                if the job name has more than 15 characters; whereas PBS 13
                accepts up to 236 characters.
            ''')
            Conf('owner', VDR.V_STRING)
        with Conf('localhost', meta=Platform):
            Conf('hosts', VDR.V_STRING_LIST, ['localhost'])

    # Platform Groups
    with Conf('platform groups'):
        with Conf('<group>'):
            Conf('platforms', VDR.V_STRING_LIST)

    # task
    with Conf('task events', desc='''
        Global site/user defaults for
        :cylc:conf:`flow.cylc[runtime][<namespace>][events]`.
    '''):
        Conf('execution timeout', VDR.V_INTERVAL)
        Conf('handlers', VDR.V_STRING_LIST)
        Conf('handler events', VDR.V_STRING_LIST)
        Conf('handler retry delays', VDR.V_INTERVAL_LIST, None)
        Conf('mail events', VDR.V_STRING_LIST)
        Conf('mail from', VDR.V_STRING)
        Conf('mail retry delays', VDR.V_INTERVAL_LIST)
        Conf('mail smtp', VDR.V_STRING)
        Conf('mail to', VDR.V_STRING)
        Conf('submission timeout', VDR.V_INTERVAL)

    # client
    with Conf('test battery', desc='''
        Settings for the automated development tests.

        .. note::
           The test battery reads ``global-tests.cylc`` instead of the normal
           site/user global config files (from the same locations, however).
    '''):
        Conf('remote platform with shared fs', VDR.V_STRING, desc='''
            The name of a remote platform that sees the same HOME file system
            as the host running the test battery.
        ''')
        Conf('remote platform', VDR.V_STRING, desc='''
            Platform name of a remote account that does not see the same home
            directory as the account running the test battery.
        ''')

        with Conf('batch systems', desc='''
            Settings for testing supported batch systems (job submission
            methods). The tests for a batch system are only performed if the
            batch system is available on the test host or a remote host
            accessible via SSH from the test host.
        '''):

            with Conf('<batch system name>', desc='''
                SYSTEM is the name of a supported batch system with automated
                tests.  This can currently be "loadleveler", "lsf", "pbs",
                "sge" and/or "slurm".
            '''):
                Conf('host', VDR.V_STRING, desc='''
                    The name of a host where commands for this batch system is
                    available. Use "localhost" if the batch system is available
                    on the host running the test battery. Any specified remote
                    host should be accessible via SSH from the host running the
                    test battery.
                ''')
                Conf('out viewer', VDR.V_STRING, desc='''
                    The command template (with ``%(job_id)s`` substitution)
                    for testing the run time stdout viewer functionality for
                    this batch system.
                ''')
                Conf('err viewer', VDR.V_STRING, desc='''
                    The command template (with ``%(job_id)s`` substitution)
                    for testing the run time stderr viewer functionality for
                    this batch system.
                ''')

                with Conf('directives', desc='''
                    The minimum set of directives that must be supplied to the
                    batch system on the site to initiate jobs for the tests.
                '''):
                    Conf('<directive>', VDR.V_STRING)

    # suite
    with Conf('suite host self-identification', desc='''
        The suite host's identity must be determined locally by cylc and passed
        to running tasks (via ``$CYLC_SUITE_HOST``) so that task messages can
        target the right suite on the right host.

        .. todo
           Is it conceivable that different remote task hosts at the same site
           might see the suite host differently? If so we would need to be able
           to override the target in suite configurations.
    '''):
        Conf('method', VDR.V_STRING, 'name',
             options=['name', 'address', 'hardwired'], desc='''
            This item determines how cylc finds the identity of the suite host.
            For the default *name* method cylc asks the suite host for its host
            name. This should resolve on remote task hosts to the IP address of
            the suite host; if it doesn't, adjust network settings or use one
            of the other methods. For the *address* method, cylc attempts to
            use a special external "target address" to determine the IP address
            of the suite host as seen by remote task hosts.  And finally, as a
            last resort, you can choose the *hardwired* method and manually
            specify the host name or IP address of the suite host.

            Options:

            name
               Self-identified host name.
            address
               Automatically determined IP address (requires *target*).
            hardwired
               Manually specified host name or IP address (requires *host*).
        ''')
        Conf('target', VDR.V_STRING, 'google.com', desc='''
            This item is required for the *address* self-identification method.
            If your suite host sees the internet, a common address such as
            ``google.com`` will do; otherwise choose a host visible on your
            intranet.
        ''')
        Conf('host', VDR.V_STRING, desc='''
            Use this item to explicitly set the name or IP address of the suite
            host if you have to use the *hardwired* self-identification method.
        ''')

    # suite
    with Conf('authentication', desc='''
        Authentication of client programs with suite server programs can be
        configured here, and overridden in suites if necessary with
        :cylc:conf:`flow.cylc[cylc][authentication]`.

        The suite-specific passphrase must be installed on a user's account to
        authorize full control privileges (see
        :ref:`ConnectionAuthentication`). In the future we plan to move to a
        more traditional user account model so that each authorized user can
        have their own password.
    '''):
        # Allow owners to grant public shutdown rights at the most, not full
        # control.
        Conf(
            'public',
            VDR.V_STRING,
            default=Priv.STATE_TOTALS.name.lower().replace('_', '-'),
            options=[
                level.name.lower().replace('_', '-')
                for level in [
                    Priv.IDENTITY, Priv.DESCRIPTION,
                    Priv.STATE_TOTALS, Priv.READ, Priv.SHUTDOWN
                ]
            ],
            desc='''
                This sets the client privilege level for public access - i.e.
                no suite passphrase required.
            '''
        )

    # suite
    with Conf('suite servers', desc='''
        Configure allowed suite hosts and ports for starting up (running or
        restarting) suites. Additionally configure host selection settings
        specifying how to determine the most suitable run host at any given
        time from those configured.
    '''):
        Conf('run hosts', VDR.V_SPACELESS_STRING_LIST, desc='''
            A list of allowed suite run hosts. One of these hosts will be
            appointed for a suite to start up on if an explicit host is not
            provided as an option to a ``run`` or ``restart`` command.
        ''')
        Conf('run ports', VDR.V_INTEGER_LIST, list(range(43001, 43101)),
             desc='''
            A list of allowed ports for Cylc to use to run suites.
        ''')
        Conf('condemned hosts', VDR.V_ABSOLUTE_HOST_LIST, desc='''
            Hosts specified in ``condemned hosts`` will not be considered as
            suite run hosts. If suites are already running on ``condemned
            hosts`` they will be automatically shutdown and restarted (see
            :ref:`auto-stop-restart`).
        ''')
        Conf('auto restart delay', VDR.V_INTERVAL, desc='''
            Relates to Cylc's auto stop-restart mechanism (see
            :ref:`auto-stop-restart`).  When a host is set to automatically
            shutdown/restart it will first wait a random period of time between
            zero and ``auto restart delay`` seconds before beginning the
            process. This is to prevent large numbers of suites from restarting
            simultaneously.
        ''')
        Conf('ranking', VDR.V_STRING)


def upg(cfg, descr):
    """Upgrader."""
    u = upgrader(cfg, descr)

    u.obsolete('6.4.1', ['test battery', 'directives'])
    u.obsolete('6.11.0', ['state dump rolling archive length'])
    # Roll over is always done.
    u.obsolete('7.8.0', ['suite logging', 'roll over at start-up'])
    u.obsolete('7.8.1', ['documentation', 'local index'])
    u.obsolete('7.8.1', ['documentation', 'files', 'pdf user guide'])
    u.obsolete('7.8.1', ['documentation', 'files',
                         'single-page html user guide'])
    u.deprecate('7.8.1',
                ['documentation', 'files', 'multi-page html user guide'],
                ['documentation', 'local'])
    u.deprecate('8.0.0',
                ['documentation', 'files', 'html index'],
                ['documentation', 'local'])
    u.deprecate('8.0.0',
                ['documentation', 'urls', 'internet homepage'],
                ['documentation', 'cylc homepage'])
    u.obsolete('8.0.0', ['suite servers', 'scan hosts'])
    u.obsolete('8.0.0', ['suite servers', 'scan ports'])
    u.obsolete('8.0.0', ['communication'])
    u.obsolete('8.0.0', ['temporary directory'])
    u.obsolete('8.0.0', ['task host select command timeout'])
    u.obsolete('8.0.0', ['xtrigger function timeout'])
    u.obsolete('8.0.0', ['enable run directory housekeeping'])
    u.obsolete('8.0.0', ['task messaging'])

    u.upgrade()


class GlobalConfig(ParsecConfig):
    """
    Handle global (all suites) site and user configuration for cylc.
    User file values override site file values.
    """

    _DEFAULT = None
    _HOME = os.getenv('HOME') or get_user_home()
    CONF_BASENAME = "global.cylc"
    SITE_CONF_DIR = os.path.join(os.sep, 'etc', 'cylc', 'flow', CYLC_VERSION)
    USER_CONF_DIR = os.path.join(_HOME, '.cylc', 'flow', CYLC_VERSION)

    @classmethod
    def get_inst(cls, cached=True):
        """Return a GlobalConfig instance.

        Args:
            cached (bool):
                If cached create if necessary and return the singleton
                instance, else return a new instance.
        """
        if not cached:
            # Return an up-to-date global config without affecting the
            # singleton.
            new_instance = cls(SPEC, upg, validator=cylc_config_validate)
            new_instance.load()
            return new_instance
        elif not cls._DEFAULT:
            cls._DEFAULT = cls(SPEC, upg, validator=cylc_config_validate)
            cls._DEFAULT.load()
        return cls._DEFAULT

    def load(self):
        """Load or reload configuration from files."""
        self.sparse.clear()
        self.dense.clear()
        LOG.debug("Loading site/user config files")
        conf_path_str = os.getenv("CYLC_CONF_PATH")
        if conf_path_str:
            # Explicit config file override.
            fname = os.path.join(conf_path_str, self.CONF_BASENAME)
            if os.access(fname, os.F_OK | os.R_OK):
                self.loadcfg(fname, upgrader.USER_CONFIG)
        elif conf_path_str is None:
            # Use default locations.
            for conf_dir, conf_type in [
                    (self.SITE_CONF_DIR, upgrader.SITE_CONFIG),
                    (self.USER_CONF_DIR, upgrader.USER_CONFIG)]:
                fname = os.path.join(conf_dir, self.CONF_BASENAME)
                if not os.access(fname, os.F_OK | os.R_OK):
                    continue
                try:
                    self.loadcfg(fname, conf_type)
                except ParsecError as exc:
                    if conf_type == upgrader.SITE_CONFIG:
                        # Warn on bad site file (users can't fix it).
                        LOG.warning(
                            'ignoring bad %s %s:\n%s', conf_type, fname, exc)
                    else:
                        # Abort on bad user file (users can fix it).
                        LOG.error('bad %s %s', conf_type, fname)
                        raise
<<<<<<< HEAD
        # (OK if no global.cylc is found, just use system defaults).
        self._transform()
=======
>>>>>>> e611eee6

        self._set_default_editors()

    def _set_default_editors(self):
        # default to $[G]EDITOR unless an editor is defined in the config
        # NOTE: use `or` to handle cases where an env var is set to ''
        cfg = self.get()
        if not cfg['editors']['terminal']:
            cfg['editors']['terminal'] = os.environ.get('EDITOR') or 'vi'
        if not cfg['editors']['gui']:
            cfg['editors']['gui'] = os.environ.get('GEDITOR') or 'gvim -fg'<|MERGE_RESOLUTION|>--- conflicted
+++ resolved
@@ -752,11 +752,6 @@
                         # Abort on bad user file (users can fix it).
                         LOG.error('bad %s %s', conf_type, fname)
                         raise
-<<<<<<< HEAD
-        # (OK if no global.cylc is found, just use system defaults).
-        self._transform()
-=======
->>>>>>> e611eee6
 
         self._set_default_editors()
 
