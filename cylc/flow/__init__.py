--- conflicted
+++ resolved
@@ -46,11 +46,7 @@
 
 environ_init()
 
-<<<<<<< HEAD
-__version__ = '8.0.4.dev'
-=======
 __version__ = '8.1.0.dev'
->>>>>>> 32d26339
 
 
 def iter_entry_points(entry_point_name):
