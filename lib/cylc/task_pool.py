--- conflicted
+++ resolved
@@ -133,14 +133,8 @@
             itask.log( 'NORMAL', "holding (beyond suite stop point) " + str(self.stop_point) )
             itask.reset_state_held()
 
-<<<<<<< HEAD
-        # add in held state if beyond the suite hold point
-        # TODO ISO -restore this functionality
+        # TODO ISO - restore this functionality
         #elif self.hold_time and itask.point > self.hold_time:
-=======
-        # TODO ISO - restore this functionality
-        #elif self.hold_time and itask.c_time > self.hold_time:
->>>>>>> c460eb30
         #    itask.log( 'NORMAL', "holding (beyond suite hold point) " + str(self.hold_time) )
         #    itask.reset_state_held()
 
@@ -152,8 +146,8 @@
             itask.reset_state_held()
 
         # add to the runahead pool
-        self.runahead_pool.setdefault(itask.c_time, {})
-        self.runahead_pool[itask.c_time][itask.id] = itask
+        self.runahead_pool.setdefault(itask.point, {})
+        self.runahead_pool[itask.point][itask.id] = itask
         self.rhpool_changed = True
         return True
 
@@ -184,35 +178,6 @@
             if not points and not has_unfinished_itasks:
                 # We need to begin with an unfinished cycle point.
                 continue
-<<<<<<< HEAD
-            if not runahead_base or itask.point < runahead_base:
-                runahead_base = itask.point
-
-        # release tasks below the limit
-        if runahead_base:
-            for itask in self.runahead_pool.values():
-                if not self.runahead_limit or \
-                        itask.point - self.runahead_limit <= runahead_base:
-                    # release task to the appropriate queue
-                    # (no runahead limit implies R1 tasks only)
-                    queue = self.myq[itask.name]
-                    if queue not in self.queues:
-                        self.queues[queue] = {}
-                    self.queues[queue][itask.id] = itask
-                    self.pool_changed = True
-                    flags.pflag = True
-                    itask.log('DEBUG', "released to the task pool" )
-                    del self.runahead_pool[itask.id]
-                    self.rhpool_changed = True
-                    try:
-                        self.pyro.connect( itask.message_queue, itask.id )
-                    except Exception, x:
-                        if flags.debug:
-                            raise
-                        print >> sys.stderr, x
-                        self.log.warning( itask.id + ' cannot be added (use --debug and see stderr)' )
-                        return False
-=======
             points.append(point)
 
         if not points:
@@ -267,14 +232,14 @@
         if queue not in self.queues:
             self.queues[queue] = {}
         self.queues[queue][itask.id] = itask
-        self.pool.setdefault(itask.c_time, {})
-        self.pool[itask.c_time][itask.id] = itask
+        self.pool.setdefault(itask.point, {})
+        self.pool[itask.point][itask.id] = itask
         self.pool_changed = True
         flags.pflag = True
         itask.log('DEBUG', "released to the task pool" )
-        del self.runahead_pool[itask.c_time][itask.id]
-        if not self.runahead_pool[itask.c_time]:
-            del self.runahead_pool[itask.c_time]
+        del self.runahead_pool[itask.point][itask.id]
+        if not self.runahead_pool[itask.point]:
+            del self.runahead_pool[itask.point]
         self.rhpool_changed = True
         try:
             self.pyro.connect( itask.message_queue, itask.id )
@@ -285,17 +250,15 @@
             self.log.warning(
                 '%s cannot be added (use --debug and see stderr)' % itask.id)
             return False
->>>>>>> c460eb30
-
 
     def remove( self, itask, reason=None ):
         try:
-            del self.runahead_pool[itask.c_time][itask.id]
+            del self.runahead_pool[itask.point][itask.id]
         except KeyError:
             pass
         else:
-            if not self.runahead_pool[itask.c_time]:
-                del self.runahead_pool[itask.c_time]
+            if not self.runahead_pool[itask.point]:
+                del self.runahead_pool[itask.point]
             self.rhpool_changed = True
             return
 
@@ -312,9 +275,9 @@
         # remove from queue
         queue = self.myq[itask.name]
         del self.queues[queue][itask.id]
-        del self.pool[itask.c_time][itask.id]
-        if not self.pool[itask.c_time]:
-            del self.pool[itask.c_time]
+        del self.pool[itask.point][itask.id]
+        if not self.pool[itask.point]:
+            del self.pool[itask.point]
         self.pool_changed = True
         msg = "task proxy removed"
         if reason:
@@ -481,26 +444,8 @@
         self.release_runahead_tasks()
 
 
-<<<<<<< HEAD
     def get_min_point( self ):
         """Return the minimum cycle point currently in the pool."""
-        points = [ t.point for t in self.get_tasks() ]
-        min_point = None
-        if points:
-            min_point = min(points)
-        return min_point
-
-
-    def get_max_point( self ):
-        """Return the maximum cycle point currently in the pool."""
-        points = [ t.point for t in self.get_tasks() ]
-        max_point = None
-        if points:
-            max_point = max(points)
-        return max_point
-=======
-    def get_min_ctime( self ):
-        """Return the minimum cycle currently in the pool."""
         cycles = self.pool.keys()
         minc = None
         if cycles:
@@ -508,14 +453,13 @@
         return minc
 
 
-    def get_max_ctime( self ):
-        """Return the maximum cycle currently in the pool."""
+    def get_max_point( self ):
+        """Return the maximum cycle point currently in the pool."""
         cycles = self.pool.keys()
         maxc = None
         if cycles:
             maxc = max(cycles)
         return maxc
->>>>>>> c460eb30
 
 
     def reconfigure( self, config, stop_point ):
