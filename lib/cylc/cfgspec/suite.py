#!/usr/bin/env python

#C: THIS FILE IS PART OF THE CYLC SUITE ENGINE.
#C: Copyright (C) 2008-2014 Hilary Oliver, NIWA
#C:
#C: This program is free software: you can redistribute it and/or modify
#C: it under the terms of the GNU General Public License as published by
#C: the Free Software Foundation, either version 3 of the License, or
#C: (at your option) any later version.
#C:
#C: This program is distributed in the hope that it will be useful,
#C: but WITHOUT ANY WARRANTY; without even the implied warranty of
#C: MERCHANTABILITY or FITNESS FOR A PARTICULAR PURPOSE.  See the
#C: GNU General Public License for more details.
#C:
#C: You should have received a copy of the GNU General Public License
#C: along with this program.  If not, see <http://www.gnu.org/licenses/>.

import re

from parsec.validate import validator as vdr
from parsec.validate import coercers, _strip_and_unquote, IllegalValueError
from parsec.upgrade import upgrader, converter
from parsec.fileparse import parse
from parsec.config import config
from isodatetime.dumpers import TimePointDumper
from isodatetime.data import TimePoint
from isodatetime.parsers import TimePointParser

"Define all legal items and values for cylc suite definition files."

def _coerce_cycletime( value, keys, args ):
    """Coerce value to a cycle point."""
    value = _strip_and_unquote( keys, value )
    if re.match(r"\d+$", value):
        # Old date-time cycle point format, or integer format.
        return value
    if value.startswith("-") or value.startswith("+"):
        # We don't know the value given for num expanded year digits...
        for i in range(1, 101):
            parser = TimePointParser(num_expanded_year_digits=i)
            try:
                parser.parse(value)
            except ValueError:
                continue
            return value
        raise IllegalValueError("cycle point", keys, value)
    parser = TimePointParser()
    try:
        parser.parse(value)
    except ValueError:
        raise IllegalValueError("cycle point", keys, value)
    return value


def _coerce_cycletime_format( value, keys, args ):
    """Coerce value to a cycle point format (either CCYYMM... or %Y%m...)."""
    value = _strip_and_unquote( keys, value )
    test_timepoint = TimePoint(year=2001, month_of_year=3, day_of_month=1,
                               hour_of_day=4, minute_of_hour=30,
                               second_of_minute=54)
    if "/" in value or ":" in value:
        raise IllegalValueError("cycle point format", keys, value)
    if "%" in value:
        try:
            TimePointDumper().strftime(test_timepoint, value)
        except ValueError:
            raise IllegalValueError("cycle point format", keys, value)
        return value
    if "X" in value:
        for i in range(1, 101):
            dumper = TimePointDumper(num_expanded_year_digits=i)
            try:
                dumper.dump(test_timepoint, value)
            except ValueError:
                continue
            return value
        raise IllegalValueError("cycle point format", keys, value)
    dumper = TimePointDumper()
    try:
        dumper.dump(test_timepoint, value)
    except ValueError:
        raise IllegalValueError("cycle point format", keys, value)
    return value


def _coerce_cycletime_time_zone( value, keys, args ):
    """Coerce value to a cycle point time zone format - Z, +13, -0800..."""
    value = _strip_and_unquote( keys, value )
    test_timepoint = TimePoint(year=2001, month_of_year=3, day_of_month=1,
                               hour_of_day=4, minute_of_hour=30,
                               second_of_minute=54)
    dumper = TimePointDumper()
    test_timepoint_string = dumper.dump(test_timepoint, "CCYYMMDDThhmmss")
    test_timepoint_string += value
    parser = TimePointParser(allow_only_basic=True)
    try:
        parser.parse(test_timepoint_string)
    except ValueError:
        raise IllegalValueError("cycle point time zone format", keys, value)
    return value


coercers['cycletime'] = _coerce_cycletime
coercers['cycletime_format'] = _coerce_cycletime_format
coercers['cycletime_time_zone'] = _coerce_cycletime_time_zone


SPEC = {
    'title'                                   : vdr( vtype='string', default="" ),
    'description'                             : vdr( vtype='string', default="" ),
    'cylc' : {
        'UTC mode'                            : vdr( vtype='boolean', default=False),
        'cycle point format'                  : vdr( vtype='cycletime_format', default=None),
        'cycle point num expanded year digits': vdr( vtype='integer', default=0),
        'cycle point time zone'               : vdr( vtype='cycletime_time_zone', default=None),
        'required run mode'                   : vdr( vtype='string', options=['live','dummy','simulation'] ),
        'force run mode'                      : vdr( vtype='string', options=['live','dummy','simulation'] ),
        'abort if any task fails'             : vdr( vtype='boolean', default=False ),
        'log resolved dependencies'           : vdr( vtype='boolean', default=False ),
        'job submission' : {
            'batch size'                      : vdr( vtype='integer', vmin=1, default=10 ),
            'delay between batches'           : vdr( vtype='integer', vmin=0, default=0  ),
            },
        'event handler submission' : {
            'batch size'                      : vdr( vtype='integer', vmin=1, default=10 ),
            'delay between batches'           : vdr( vtype='integer', vmin=0, default=0  ),
            },
        'poll and kill command submission' : {
            'batch size'                      : vdr( vtype='integer', vmin=1, default=10 ),
            'delay between batches'           : vdr( vtype='integer', vmin=0, default=0  ),
            },
        'lockserver' : {
            'enable'                          : vdr( vtype='boolean', default=False ),
            'simultaneous instances'          : vdr( vtype='boolean', default=False ),
            },
        'environment' : {
            '__MANY__'                        : vdr( vtype='string' ),
            },
        'event hooks' : {
            'startup handler'                 : vdr( vtype='string_list', default=[] ),
            'timeout handler'                 : vdr( vtype='string_list', default=[] ),
            'shutdown handler'                : vdr( vtype='string_list', default=[] ),
            'timeout'                         : vdr( vtype='float'  ),
            'reset timer'                     : vdr( vtype='boolean', default=True ),
            'abort if startup handler fails'  : vdr( vtype='boolean', default=False ),
            'abort if shutdown handler fails' : vdr( vtype='boolean', default=False ),
            'abort if timeout handler fails'  : vdr( vtype='boolean', default=False ),
            'abort on timeout'                : vdr( vtype='boolean', default=False ),
            },
        'simulation mode' : {
            'disable suite event hooks'       : vdr( vtype='boolean', default=True ),
            },
        'dummy mode' : {
            'disable suite event hooks'       : vdr( vtype='boolean', default=True ),
            },
        'reference test' : {
            'suite shutdown event handler'    : vdr( vtype='string', default='cylc hook check-triggering' ),
            'required run mode'               : vdr( vtype='string', options=[ 'live','simulation','dummy'] ),
            'allow task failures'             : vdr( vtype='boolean', default=False ),
            'expected task failures'          : vdr( vtype='string_list', default=[] ),
            'live mode suite timeout'         : vdr( vtype='float', default=1.0 ),
            'dummy mode suite timeout'        : vdr( vtype='float', default=1.0 ),
            'simulation mode suite timeout'   : vdr( vtype='float', default=1.0 ),
            },
        },
    'scheduling' : {
        'initial cycle point'                 : vdr(vtype='cycletime'),
        'final cycle point'                   : vdr(vtype='cycletime'),
        'cycling mode'                             : vdr(vtype='string', default="gregorian", options=["360day","gregorian","integer"] ),
        'runahead factor'                     : vdr(vtype='integer', default=2 ),
        'queues' : {
            'default' : {
                'limit'                       : vdr( vtype='integer', default=0),
                },
            '__MANY__' : {
                'limit'                       : vdr(vtype='integer', default=0 ),
                'members'                     : vdr(vtype='string_list', default=[]),
                },
            },
        'special tasks' : {
            'clock-triggered'                 : vdr(vtype='string_list', default=[]),
            'sequential'                      : vdr(vtype='string_list', default=[]),
            'start-up'                        : vdr(vtype='string_list', default=[]),
            'cold-start'                      : vdr(vtype='string_list', default=[]),
            'exclude at start-up'             : vdr(vtype='string_list', default=[]),
            'include at start-up'             : vdr(vtype='string_list', default=[]),
            },
        'dependencies' : {
            'graph'                           : vdr( vtype='string'),
            '__MANY__' :
            {
                'graph'                       : vdr( vtype='string'),
                },
            },
        },
    'runtime' : {
        '__MANY__' : {
            'inherit'                         : vdr( vtype='string_list', default=[] ),
            'title'                           : vdr( vtype='string', default="" ),
            'description'                     : vdr( vtype='string', default="" ),
            'initial scripting'               : vdr( vtype='string' ),
            'environment scripting'           : vdr( vtype='string' ),
            'pre-command scripting'           : vdr( vtype='string' ),
            'command scripting'               : vdr( vtype='string', default='echo Default command scripting; sleep $(cylc rnd 1 16)'),
            'post-command scripting'          : vdr( vtype='string' ),
            'retry delays'                    : vdr( vtype='float_list', default=[] ),
            'manual completion'               : vdr( vtype='boolean', default=False ),
            'extra log files'                 : vdr( vtype='string_list', default=[] ),
            'enable resurrection'             : vdr( vtype='boolean', default=False ),
            'work sub-directory'              : vdr( vtype='string', default='$CYLC_TASK_ID' ),
            'submission polling intervals'    : vdr( vtype='float_list', default=[] ),
            'execution polling intervals'     : vdr( vtype='float_list', default=[] ),
            'environment filter' : {
                'include'                     : vdr( vtype='string_list' ),
                'exclude'                     : vdr( vtype='string_list' ),
            },
            'simulation mode' :  {
                'run time range'              : vdr( vtype='integer_list', default=[1,16]),
                'simulate failure'            : vdr( vtype='boolean', default=False ),
                'disable task event hooks'    : vdr( vtype='boolean', default=True ),
                'disable retries'             : vdr( vtype='boolean', default=True ),
                },
            'dummy mode' : {
                'command scripting'              : vdr( vtype='string', default='echo Dummy command scripting; sleep $(cylc rnd 1 16)'),
                'disable pre-command scripting'  : vdr( vtype='boolean', default=True ),
                'disable post-command scripting' : vdr( vtype='boolean', default=True ),
                'disable task event hooks'       : vdr( vtype='boolean', default=True ),
                'disable retries'                : vdr( vtype='boolean', default=True ),
                },
            'job submission' : {
                'method'                      : vdr( vtype='string', default='background' ),
                'command template'            : vdr( vtype='string' ),
                'shell'                       : vdr( vtype='string',  default='/bin/bash' ),
                'retry delays'                : vdr( vtype='float_list', default=[] ),
                },
            'remote' : {
                'host'                        : vdr( vtype='string' ),
                'owner'                       : vdr( vtype='string' ),
                'suite definition directory'  : vdr( vtype='string' ),
                },
            'event hooks' : {
                'submitted handler'           : vdr( vtype='string_list', default=[] ),
                'started handler'             : vdr( vtype='string_list', default=[] ),
                'succeeded handler'           : vdr( vtype='string_list', default=[] ),
                'failed handler'              : vdr( vtype='string_list', default=[] ),
                'submission failed handler'   : vdr( vtype='string_list', default=[] ),
                'warning handler'             : vdr( vtype='string_list', default=[] ),
                'retry handler'               : vdr( vtype='string_list', default=[] ),
                'submission retry handler'    : vdr( vtype='string_list', default=[] ),
                'submission timeout handler'  : vdr( vtype='string_list', default=[] ),
                'submission timeout'          : vdr( vtype='float' ),
                'execution timeout handler'   : vdr( vtype='string_list', default=[] ),
                'execution timeout'           : vdr( vtype='float'),
                'reset timer'                 : vdr( vtype='boolean', default=False ),
                },
            'suite state polling' : {
                'user'                        : vdr( vtype='string' ),
                'host'                        : vdr( vtype='string' ),
                'interval'                    : vdr( vtype='integer' ),
                'max-polls'                   : vdr( vtype='integer' ),
                'run-dir'                     : vdr( vtype='string' ),
                'verbose mode'                : vdr( vtype='boolean' ),
                },
            'environment' : {
                '__MANY__'                    : vdr( vtype='string' ),
                },
            'directives' : {
                '__MANY__'                    : vdr( vtype='string' ),
                },
            'outputs' : {
                '__MANY__'                    : vdr( vtype='string' ),
                },
            },
        },
    'visualization' : {
        'initial cycle point'                  : vdr( vtype='cycletime' ),
        'final cycle point'                    : vdr( vtype='cycletime' ),
        'collapsed families'                  : vdr( vtype='string_list', default=[] ),
        'use node color for edges'            : vdr( vtype='boolean', default=True ),
        'use node color for labels'           : vdr( vtype='boolean', default=False ),
        'default node attributes'             : vdr( vtype='string_list', default=['style=unfilled', 'color=black', 'shape=box']),
        'default edge attributes'             : vdr( vtype='string_list', default=['color=black']),
        'enable live graph movie'             : vdr( vtype='boolean', default=False ),
        'node groups' : {
            '__MANY__'                        : vdr( vtype='string_list', default=[] ),
            },
        'node attributes' : {
            '__MANY__'                        : vdr( vtype='string_list', default=[] ),
            },
        },
    }

def upg( cfg, descr ):
    u = upgrader( cfg, descr )
    u.deprecate( '5.2.0', ['cylc','event handler execution'], ['cylc','event handler submission'] )
    # TODO - should abort if obsoleted items are encountered
    u.obsolete( '5.4.7', ['scheduling','special tasks','explicit restart outputs'] )
    u.obsolete( '5.4.11', ['cylc', 'accelerated clock'] )
    # TODO - replace ISO version here:
<<<<<<< HEAD
    u.obsolete( '6.0.0', ['visualization', 'runtime graph'] )
    u.obsolete( '6.0.0', ['development'] )
    u.deprecate( '6.0.0', ['scheduling', 'runahead limit'], ['scheduling', 'runahead factor'],
=======
    u.obsolete( '5.4.ISO', ['visualization', 'runtime graph'] )
    u.obsolete( '5.4.ISO', ['development'] )
    u.deprecate(
        '6',
        ['scheduling', 'initial cycle time'], ['scheduling', 'initial cycle point'],
        converter( lambda x: x, 'changed naming to reflect non-date-time cycling' )
    )
    u.deprecate(
        '6',
        ['scheduling', 'final cycle time'], ['scheduling', 'final cycle point'],
        converter( lambda x: x, 'changed naming to reflect non-date-time cycling' )
    )
    u.deprecate(
        '6',
        ['visualization', 'initial cycle time'], ['visualization', 'initial cycle point'],
        converter( lambda x: x, 'changed naming to reflect non-date-time cycling' )
    )
    u.deprecate(
        '6',
        ['visualization', 'final cycle time'], ['visualization', 'final cycle point'],
        converter( lambda x: x, 'changed naming to reflect non-date-time cycling' )
    )
    u.deprecate( '5.4.ISO', ['scheduling', 'runahead limit'], ['scheduling', 'runahead factor'],
>>>>>>> a4dffd5f
            converter( lambda x:'2', 'using default runahead factor' ))
    u.obsolete( '6.0.0', ['scheduling', 'dependencies', '__MANY__', 'daemon'] )
    u.upgrade()

class sconfig( config ):
    pass

suitecfg = None
cfpath = None

def get_suitecfg( fpath, force=False, tvars=[], tvars_file=None, write_proc=False ):
    global suitecfg, cfpath
    if not suitecfg or fpath != cfpath or force:
        cfpath = fpath
        # TODO - write_proc should be in loadcfg
        suitecfg = sconfig( SPEC, upg, tvars=tvars, tvars_file=tvars_file, write_proc=write_proc )
        suitecfg.loadcfg( fpath, "suite definition", strict=True )
        return suitecfg
<|MERGE_RESOLUTION|>--- conflicted
+++ resolved
@@ -298,35 +298,29 @@
     u.obsolete( '5.4.7', ['scheduling','special tasks','explicit restart outputs'] )
     u.obsolete( '5.4.11', ['cylc', 'accelerated clock'] )
     # TODO - replace ISO version here:
-<<<<<<< HEAD
     u.obsolete( '6.0.0', ['visualization', 'runtime graph'] )
     u.obsolete( '6.0.0', ['development'] )
-    u.deprecate( '6.0.0', ['scheduling', 'runahead limit'], ['scheduling', 'runahead factor'],
-=======
-    u.obsolete( '5.4.ISO', ['visualization', 'runtime graph'] )
-    u.obsolete( '5.4.ISO', ['development'] )
     u.deprecate(
-        '6',
+        '6.0.0',
         ['scheduling', 'initial cycle time'], ['scheduling', 'initial cycle point'],
         converter( lambda x: x, 'changed naming to reflect non-date-time cycling' )
     )
     u.deprecate(
-        '6',
+        '6.0.0',
         ['scheduling', 'final cycle time'], ['scheduling', 'final cycle point'],
         converter( lambda x: x, 'changed naming to reflect non-date-time cycling' )
     )
     u.deprecate(
-        '6',
+        '6.0.0',
         ['visualization', 'initial cycle time'], ['visualization', 'initial cycle point'],
         converter( lambda x: x, 'changed naming to reflect non-date-time cycling' )
     )
     u.deprecate(
-        '6',
+        '6.0.0',
         ['visualization', 'final cycle time'], ['visualization', 'final cycle point'],
         converter( lambda x: x, 'changed naming to reflect non-date-time cycling' )
     )
-    u.deprecate( '5.4.ISO', ['scheduling', 'runahead limit'], ['scheduling', 'runahead factor'],
->>>>>>> a4dffd5f
+    u.deprecate( '6.0.0', ['scheduling', 'runahead limit'], ['scheduling', 'runahead factor'],
             converter( lambda x:'2', 'using default runahead factor' ))
     u.obsolete( '6.0.0', ['scheduling', 'dependencies', '__MANY__', 'daemon'] )
     u.upgrade()
