--- conflicted
+++ resolved
@@ -417,7 +417,6 @@
             self['visualization']['initial cycle time'] = 2999010100
             self['visualization']['final cycle time'] = 2999010123
   
-<<<<<<< HEAD
     def process_queues( self ):
         # TO DO: user input consistency checking (e.g. duplicate queue
         # assignments and non-existent task names)
@@ -430,14 +429,13 @@
             # remove assigned tasks from the default queue
             for member in queues[queue]['members']:
                 queues['default']['members'].remove( member )
-=======
+
     def get_inheritance( self ):
         inherit = {}
         for ns in self['runtime']:
             #if 'inherit' in self['runtime'][ns]:
             inherit[ns] = self['runtime'][ns]['inherit']
         return inherit
->>>>>>> 724b1fb1
 
     def define_inheritance_tree( self, tree, hierarchy ):
         # combine inheritance hierarchies into a tree structure.
