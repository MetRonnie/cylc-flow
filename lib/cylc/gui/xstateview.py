--- conflicted
+++ resolved
@@ -49,15 +49,7 @@
     return True
 
 class xupdater(threading.Thread):
-<<<<<<< HEAD
-
-    def __init__(self, suite, owner, host, port, 
-            label_mode, label_status, label_time, label_block, xdot ):
-=======
-           
-    def __init__(self, cfg, suiterc, info_bar, xdot ):
->>>>>>> 3345800b
-
+    def __init__(self, cfg, info_bar, xdot ):
         super(xupdater, self).__init__()
 
         self.quit = False
@@ -97,19 +89,28 @@
         self.ungroup_all = False
 
         self.graph_frame_count = 0
-<<<<<<< HEAD
 
     def reconnect( self ):
+ 
         try:
-            self.god    = cylc_pyro_client.client( self.suite, self.owner, self.host, self.port ).get_proxy( 'state_summary' )
-            self.remote = cylc_pyro_client.client( self.suite, self.owner, self.host, self.port ).get_proxy( 'remote' )
+            self.god = cylc_pyro_client.client( 
+                    self.cfg.suite,
+                    self.cfg.owner,
+                    self.cfg.host,
+                    self.cfg.port ).get_proxy( 'state_summary' )
+
+            self.remote = cylc_pyro_client.client( 
+                    self.cfg.suite,
+                    self.cfg.owner,
+                    self.cfg.host,
+                    self.cfg.port ).get_proxy( 'remote' )
         except:
             return False
         else:
-	    self.family_nodes = self.remote.get_family_nodes()
+            self.family_nodes = self.remote.get_family_nodes()
             self.graphed_family_nodes = self.remote.get_graphed_family_nodes()
 
-	    self.live_graph_movie, self.live_graph_dir = self.remote.do_live_graph_movie()
+            self.live_graph_movie, self.live_graph_dir = self.remote.do_live_graph_movie()
             if self.live_graph_movie:
                 try:
                     mkdir_p( self.live_graph_dir )
@@ -117,36 +118,23 @@
                     print >> sys.stderr, x
                     raise SuiteConfigError, 'ERROR, illegal dir? ' + self.live_graph_dir 
 
-            self.label_status.get_parent().modify_bg( gtk.STATE_NORMAL, gtk.gdk.color_parse( '#19ae0a' ))
-=======
-        self.live_graph_movie = False
-        if self.suiterc["visualization"]["enable live graph movie"]:
-            self.live_graph_movie = True
-            self.live_graph_dir = self.suiterc["visualization"]["run time graph"]["directory"]
-            try:
-                mkdir_p( self.live_graph_dir )
-            except Exception, x:
-                print >> sys.stderr, x
-                raise SuiteConfigError, 'ERROR, illegal dir? ' + self.live_graph_dir 
- 
-    def reconnect( self ):
-        try:
-            self.god = cylc_pyro_client.client( 
-                            self.cfg.suite,
-                            self.cfg.owner,
-                            self.cfg.host,
-                            self.cfg.port ).get_proxy( 'state_summary' )
-        except:
-            return False
-        else:
->>>>>>> 3345800b
             self.status = "status:\nconnected"
             self.info_bar.set_status( self.status )
+            self.info_bar.status_widget.get_parent().modify_bg( gtk.STATE_NORMAL, gtk.gdk.color_parse( '#19ae0a' ))
             return True
 
     def connection_lost( self ):
         self.status = "status:\nSTOPPED"
-        self.info_bar.set_status( self.status )
+
+        # Get an *empty* graph object
+        # (comment out to show the last suite state before shutdown)
+        self.graphw = graphing.CGraphPlain( self.cfg.suite )
+        # TO DO: if connection is lost we should just set the state
+        # summary arrays to empty and update to clear only once.
+        self.update_xdot()
+
+        if not self.quit:
+            self.info_bar.set_status( self.status )
         # GTK IDLE FUNCTIONS MUST RETURN FALSE OR WILL BE CALLED MULTIPLE TIMES
         self.reconnect()
         return False
@@ -393,7 +381,7 @@
                 group_all=self.group_all, ungroup_all=self.ungroup_all) 
 
         # Get a graph object
-        self.graphw = graphing.CGraphPlain( self.suite )
+        self.graphw = graphing.CGraphPlain( self.cfg.suite )
 
         # sort and then add edges in the hope that edges added in the
         # same order each time will result in the graph layout not
