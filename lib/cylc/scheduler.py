--- conflicted
+++ resolved
@@ -150,10 +150,9 @@
 
         # global config
         self.globals = globalcfg()
-<<<<<<< HEAD
+
         # create task log directory
         self.globals.get_task_log_dir( self.suite, create=True )
-=======
 
         # read-only commands to expose directly to the network
         self.info_commands = {
@@ -196,7 +195,6 @@
                 'add prerequisite'      : self.command_add_prerequisite,
                 }
 
->>>>>>> 463a7e7b
         # parse the suite definition
         self.configure_suite()
 
