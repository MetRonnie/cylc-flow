# Changelog

List of notable changes, for a complete list of changes see the
[closed milestones](https://github.com/cylc/cylc-flow/milestones?state=closed)
for each release.

<!--
NOTE: Do not add entries here, use towncrier fragments instead:
$ towncrier create <PR-number>.<break|feat|fix>.md --content "Short description"
-->

<!-- towncrier release notes start -->

<<<<<<< HEAD
## __cylc-8.9.10 (Released 2023-11-29)__

### 🚀 Enhancements

[#5571](https://github.com/cylc/cylc-flow/pull/5571) - Make workflow `CYLC_` variables available to the template processor during parsing.

### 🔧 Fixes

=======
## __cylc-8.2.3 (Released 2023-11-02)__

### 🔧 Fixes

[#5660](https://github.com/cylc/cylc-flow/pull/5660) - Re-worked graph n-window algorithm for better efficiency.

>>>>>>> f396654f
[#5753](https://github.com/cylc/cylc-flow/pull/5753) - Fixed bug where execution time limit polling intervals could end up incorrectly applied

[#5776](https://github.com/cylc/cylc-flow/pull/5776) - Ensure that submit-failed tasks are marked as incomplete (so remain visible) when running in back-compat mode.

<<<<<<< HEAD
=======
[#5791](https://github.com/cylc/cylc-flow/pull/5791) - fix a bug where if multiple clock triggers are set for a task only one was being satisfied.

>>>>>>> f396654f
## __cylc-8.2.2 (Released 2023-10-05)__

### 🚀 Enhancements

[#5237](https://github.com/cylc/cylc-flow/pull/5237) - Back-compat: allow workflow-state xtriggers (and the `cylc workflow-state`
  command) to read Cylc 7 databases.

### 🔧 Fixes

[#5693](https://github.com/cylc/cylc-flow/pull/5693) - Log command issuer, if not the workflow owner, for all commands.

[#5694](https://github.com/cylc/cylc-flow/pull/5694) - Don't fail config file parsing if current working directory does not exist.
  (Note however this may not be enough to prevent file parsing commands failing
  elsewhere in the Python library).

[#5704](https://github.com/cylc/cylc-flow/pull/5704) - Fix off-by-one error in automatic upgrade of Cylc 7 "max active cycle points" to Cylc 8 "runahead limit".

[#5708](https://github.com/cylc/cylc-flow/pull/5708) - Fix runahead limit at start-up, with recurrences that start beyond the limit.

[#5755](https://github.com/cylc/cylc-flow/pull/5755) - Fixes an issue where submit-failed tasks could be incorrectly considered as completed rather than causing the workflow to stall.


## __cylc-8.2.1 (Released 2023-08-14)__

### 🔧 Fixes

[#5631](https://github.com/cylc/cylc-flow/pull/5631) - Fix bug in remote clean for workflows that generated `flow.cylc` files at runtime.

[#5650](https://github.com/cylc/cylc-flow/pull/5650) - Fix a bug preventing clean-up of finished tasks in the GUI and TUI.

[#5685](https://github.com/cylc/cylc-flow/pull/5685) - Fix "cylc pause" command help (it targets workflows, not tasks, but was
  printing task-matching documentation as well).


## __cylc-8.2.0 (<span actions:bind='release-date'>Released 2023-07-21</span>)__

### Breaking Changes

[#5600](https://github.com/cylc/cylc-flow/pull/5600) -
The `CYLC_TASK_DEPENDENCIES` environment variable will no longer be exported
in job environments if there are more than 50 dependencies. This avoids an
issue which could cause jobs to fail if this variable became too long.

### Enhancements

[#5992](https://github.com/cylc/cylc-flow/pull/5992) -
Before trying to reload the workflow definition, the scheduler will
now wait for preparing tasks to submit, and pause the workflow.
After successful reload the scheduler will unpause the workflow.

[#5605](https://github.com/cylc/cylc-flow/pull/5605) - Added `-z` shorthand
option for defining a list of strings:
- Before: `cylc command -s "X=['a', 'bc', 'd']"`
- After: `cylc command -z X=a,bc,d`.

[#5537](https://github.com/cylc/cylc-flow/pull/5537) - Allow parameters
in family names to be split, e.g. `<foo>FAM<bar>`.

[#5589](https://github.com/cylc/cylc-flow/pull/5589) - Move to workflow
directory during file parsing, to give the template processor access to
workflow files.

[#5405](https://github.com/cylc/cylc-flow/pull/5405) - Improve scan command
help, and add scheduler PID to the output.

[#5461](https://github.com/cylc/cylc-flow/pull/5461) - preserve colour
formatting when starting workflows in distributed mode using `run hosts`.

[#5291](https://github.com/cylc/cylc-flow/pull/5291) - re-implement old-style
clock triggers as wall_clock xtriggers.

[#5439](https://github.com/cylc/cylc-flow/pull/5439) - Small CLI short option chages:
Add the `-n` short option for `--workflow-name` to `cylc vip`; rename the `-n`
short option for `--no-detach` to `-N`; add `-r` as a short option for
`--run-name`.

[#5231](https://github.com/cylc/cylc-flow/pull/5231) - stay up for a timeout
period on restarting a completed workflow, to allow for manual triggering.

[#5549](https://github.com/cylc/cylc-flow/pull/5549),
[#5546](https://github.com/cylc/cylc-flow/pull/5546) -
Various enhancements to `cylc lint`:
* `cylc lint` will provide a non-zero return code if any issues are identified.
  This can be overridden using the new `--exit-zero` flag.
* Fix numbering of lint codes (n.b. lint codes should now be permenantly
  unchanging, but may have changed since Cylc 8.1.4, so `pyproject.toml` files
  may need updating).
* Check for suicide triggers in `.cylc` files.
* Check for `platform = $(rose host-select)`.
* Check for use of deprecated Cylc commands (and `rose suite-hook`).
* Check for zero prefixed Jinja2 integers.
* Only check for missing Jinja2 shebangs in `flow.cylc` and
  `suite.rc` files.


[#5525](https://github.com/cylc/cylc-flow/pull/5525) - Jobs can use scripts
in `share/bin` and Python modules in `share/lib/python`.

### Fixes

[#5328](https://github.com/cylc/cylc-flow/pull/5328) -
Efficiency improvements to reduce task management overheads on the Scheduler.

[#5611](https://github.com/cylc/cylc-flow/pull/5611) -
Improve the documentation of the GraphQL schema.

[#5616](https://github.com/cylc/cylc-flow/pull/5616) -
Improve PBS support for job IDs with trailing components.

[#5619](https://github.com/cylc/cylc-flow/pull/5619) -
Fix an issue where the `task_pool` table in the database wasn't being updated
in a timely fashion when tasks completed.

[#5606](https://github.com/cylc/cylc-flow/pull/5606) -
Task outputs and messages are now validated to avoid conflicts with built-in
outputs, messages, qualifiers and Cylc keywords.

[#5614](https://github.com/cylc/cylc-flow/pull/5614) -
Fix a bug in Cylc 7 compatibility mode where tasks running in the `none` flow
(e.g. via `cylc trigger --flow=none`) would trigger downstream tasks.

[#5604](https://github.com/cylc/cylc-flow/pull/5604) -
Fix a possible issue where workflows started using
`cylc play --start-cycle-point` could hang during startup.

[#5573](https://github.com/cylc/cylc-flow/pull/5573) - Fix bug that ran a
queued waiting task even after removal by `cylc remove`.

[#5524](https://github.com/cylc/cylc-flow/pull/5524) - Logging includes timestamps
for `cylc play` when called by `cylc vip` or `cylc vr`.

[#5228](https://github.com/cylc/cylc-flow/pull/5228) -
Enabled the "stop", "poll", "kill" and "message" commands to be issued from
the UI whilst the workflow is in the process of shutting down.

[#5582](https://github.com/cylc/cylc-flow/pull/5582) - Set Cylc 7 compatibility
mode before running pre-configure plugins.

[#5587](https://github.com/cylc/cylc-flow/pull/5587) -
Permit commas in xtrigger arguments and fix minor issues with the parsing of
xtrigger function signatures.

[#5618](https://github.com/cylc/cylc-flow/pull/5618) -
Fix a bug when rapidly issuing the same/opposite commands e.g. pausing &
resuming a workflow.

[#5625](https://github.com/cylc/cylc-flow/pull/5625) - Exclude `setuptools`
version (v67) which results in dependency check failure with editable installs.

## __cylc-8.1.4 (<span actions:bind='release-date'>Released 2023-05-04</span>)__

### Fixes

[#5514](https://github.com/cylc/cylc-flow/pull/5514) -
Ensure `cylc cat-log` directory listings always include the `job-activity.log`
file when present and are able to list submit-failed jobs.

[#5506](https://github.com/cylc/cylc-flow/pull/5506) -
Fix bug introduced in 8.1.3 where specifying a subshell command for
`flow.cylc[runtime][<namespace>][remote]host` (e.g. `$(rose host-select)`)
would always result in localhost.

## __cylc-8.1.3 (<span actions:bind='release-date'>Released 2023-04-27</span>)__

### Enhancements

[#5475](https://github.com/cylc/cylc-flow/pull/5475) - much faster computation
of the visualization window around active tasks (at the cost, for now, of not
showing non-active "cousin" nodes).

[#5453](https://github.com/cylc/cylc-flow/pull/5453) - `cylc cat-log` can now
list and view workflow log files including install logs and workflow
configuration files.

### Fixes

[#5495](https://github.com/cylc/cylc-flow/pull/5495) - Fix bug that could cause
invalid parent tasks to appear in the UI datastore.

[#5334](https://github.com/cylc/cylc-flow/pull/5334) - Apply graph prerequisite
changes to already-spawned tasks after reload or restart.

[5466](https://github.com/cylc/cylc-flow/pull/5466) - Don't generate duplicate
prerequisites from recurrences with coincident points.

[5450](https://github.com/cylc/cylc-flow/pull/5450) - Validation provides
better error messages if [sections] and settings are mixed up in a
configuration.

[5445](https://github.com/cylc/cylc-flow/pull/5445) - Fix remote tidy
 bug where install target is not explicit in platform definition.

[5398](https://github.com/cylc/cylc-flow/pull/5398) - Fix platform from
group selection order bug.

[#5395](https://github.com/cylc/cylc-flow/pull/5395) - Fix bug where workflow
shuts down if all hosts for all platforms in a platform group are unreachable.

[#5384](https://github.com/cylc/cylc-flow/pull/5384) -
Fixes `cylc set-verbosity`.

[#5479](https://github.com/cylc/cylc-flow/pull/5479) -
Fixes `cylc help license`

[#5394](https://github.com/cylc/cylc-flow/pull/5394) -
Fixes a possible scheduler traceback observed with remote task polling.

[#5386](https://github.com/cylc/cylc-flow/pull/5386) - Fix bug where
absence of `job name length maximum` in PBS platform settings would cause
Cylc to crash when preparing the job script.

[#5343](https://github.com/cylc/cylc-flow/pull/5343) - Fix a bug causing
platform names to be checked as if they were hosts.

[#5359](https://github.com/cylc/cylc-flow/pull/5359) - Fix bug where viewing
a workflow's log in the GUI or using `cylc cat-log` would prevent `cylc clean`
from working.

## __cylc-8.1.2 (<span actions:bind='release-date'>Released 2023-02-20</span>)__

### Fixes

[#5349](https://github.com/cylc/cylc-flow/pull/5349) - Bugfix: `cylc vip --workflow-name`
only worked when used with a space, not an `=`.

[#5367](https://github.com/cylc/cylc-flow/pull/5367) - Enable using
Rose options (`-O`, `-S` & `-D`) with `cylc view`.

[#5363](https://github.com/cylc/cylc-flow/pull/5363) Improvements and bugfixes
for `cylc lint`.

## __cylc-8.1.1 (<span actions:bind='release-date'>Released 2023-01-31</span>)__

### Fixes

[#5313](https://github.com/cylc/cylc-flow/pull/5313) - Fix a bug
causing Cylc to be unable to parse previously played Cylc 7 workflows.

[#5312](https://github.com/cylc/cylc-flow/pull/5312) - task names must be
comma-separated in queue member lists. Any implicit tasks
(i.e. with no task definition under runtime) assigned to a queue will generate a warning.

[#5314](https://github.com/cylc/cylc-flow/pull/5314) - Fix broken
command option: `cylc vip --run-name`.

[#5319](https://github.com/cylc/cylc-flow/pull/5319),
[#5321](https://github.com/cylc/cylc-flow/pull/5321),
[#5325](https://github.com/cylc/cylc-flow/pull/5325) -
Various efficiency optimisations to the scheduler which particularly impact
workflows with many-to-many dependencies (e.g. `<a> => <b>`).

## __cylc-8.1.0 (<span actions:bind='release-date'>Released 2023-01-16</span>)__

### Breaking Changes

* Workflows started with Cylc 8.0 which contain multiple "flows" cannot be
  restarted with Cylc 8.1 due to database changes.

### Enhancements

[#5229](https://github.com/cylc/cylc-flow/pull/5229) -
- Added a single command to validate a previously run workflow against changes
  to its source and reinstall a workflow.
- Allows Cylc commands (including validate, list, view, config, and graph) to load template variables
  configured by `cylc install` and `cylc play`.

[#5121](https://github.com/cylc/cylc-flow/pull/5121) - Added a single
command to validate, install and play a workflow.

[#5184](https://github.com/cylc/cylc-flow/pull/5184) - Scan for active
runs of the same workflow at install time.

[#5084](https://github.com/cylc/cylc-flow/pull/5084) - Assign the most recent
previous flow numbers to tasks triggered when no flows are present (e.g. on
restarting a finished workflow).

[#5032](https://github.com/cylc/cylc-flow/pull/5032) - Set a default limit of
100 for the "default" queue.

[#5055](https://github.com/cylc/cylc-flow/pull/5055) and
[#5086](https://github.com/cylc/cylc-flow/pull/5086) - Upgrades to `cylc lint`
- Allow users to ignore Cylc Lint issues using `--ignore <Issue Code>`.
- Allow settings for `cylc lint` to be recorded in a pyproject.toml file.
- Allow files to be excluded from `cylc lint` checks.

[#5081](https://github.com/cylc/cylc-flow/pull/5081) - Reduced amount that
gets logged at "INFO" level in scheduler logs.

[#5259](https://github.com/cylc/cylc-flow/pull/5259) - Add flow_nums
to task_jobs table in the workflow database.

### Fixes

[#5286](https://github.com/cylc/cylc-flow/pull/5286) - Fix bug where
`[scheduling][special tasks]clock-trigger` would skip execution retry delays.

[#5292](https://github.com/cylc/cylc-flow/pull/5292) -
Fix an issue where polling could be repeated if the job's platform
was not available.

## __cylc-8.0.4 (<span actions:bind='release-date'>Released 2022-12-14</span>)__

Maintenance release.

### Fixes

[##5205](https://github.com/cylc/cylc-flow/pull/#5205) - Fix bug which caused
orphaned running tasks to silently skip remote file installation at scheduler restart.

[#5224](https://github.com/cylc/cylc-flow/pull/5225) - workflow installation:
disallow reserved names only in the top level source directory.

[#5211](https://github.com/cylc/cylc-flow/pull/5211) - Provide better
explanation of failure if `icp = next (T-02, T-32)` when list should be
semicolon separated.

[#5196](https://github.com/cylc/cylc-flow/pull/5196) - Replace traceback
with warning, for scan errors where workflow is stopped.

[#5199](https://github.com/cylc/cylc-flow/pull/5199) - Fix a problem with
the consolidation tutorial.

[#5195](https://github.com/cylc/cylc-flow/pull/5195) -
Fix issue where workflows can fail to shutdown due to unavailable remote
platforms and make job log retrieval more robust.

## __cylc-8.0.3 (<span actions:bind='release-date'>Released 2022-10-17</span>)__

Maintenance release.

### Fixes

[#5192](https://github.com/cylc/cylc-flow/pull/5192) -
Recompute runahead limit after use of `cylc remove`.

[#5188](https://github.com/cylc/cylc-flow/pull/5188) -
Fix task state selectors in `cylc trigger` and other commands.

[#5125](https://github.com/cylc/cylc-flow/pull/5125) - Allow rose-suite.conf
changes to be considered by ``cylc reinstall``.

[#5023](https://github.com/cylc/cylc-flow/pull/5023),
[#5187](https://github.com/cylc/cylc-flow/pull/5187) -
tasks force-triggered
after a shutdown was ordered should submit to run immediately on restart.

[#5137](https://github.com/cylc/cylc-flow/pull/5137) -
Install the `ana/` directory to remote platforms by default.

[#5146](https://github.com/cylc/cylc-flow/pull/5146) - no-flow tasks should not
retrigger incomplete children.

[#5104](https://github.com/cylc/cylc-flow/pull/5104) - Fix retriggering of
failed tasks after a reload.

[#5139](https://github.com/cylc/cylc-flow/pull/5139) - Fix bug where
`cylc install` could hang if there was a large uncommitted diff in the
source dir (for git/svn repos).

[#5131](https://github.com/cylc/cylc-flow/pull/5131) - Infer workflow run number
for `workflow_state` xtrigger.

## __cylc-8.0.2 (<span actions:bind='release-date'>Released 2022-09-12</span>)__

Maintenance release.

### Fixes

[#5115](https://github.com/cylc/cylc-flow/pull/5115) - Updates rsync commands
to make them compatible with latest rsync releases.

[#5119](https://github.com/cylc/cylc-flow/pull/5119) - Fix formatting of
deprecation warnings at validation.

[#5067](https://github.com/cylc/cylc-flow/pull/5067) - Datastore fix for
taskdefs removed before restart.

[#5066](https://github.com/cylc/cylc-flow/pull/5066) - Fix bug where
.cylcignore only found if `cylc install` is run in source directory.

[#5091](https://github.com/cylc/cylc-flow/pull/5091) - Fix problems with
tutorial workflows.

[#5098](https://github.com/cylc/cylc-flow/pull/5098) - Fix bug where final task
status updates were not being sent to UI before shutdown.

[#5114](https://github.com/cylc/cylc-flow/pull/5114) - Fix bug where
validation errors during workflow startup were not printed to stderr before
daemonisation.

[#5110](https://github.com/cylc/cylc-flow/pull/5110) - Fix bug where reloading
a stalled workflow would cause it stall again.

## __cylc-8.0.1 (<span actions:bind='release-date'>Released 2022-08-16</span>)__

Maintenance release.

### Fixes

[#5025](https://github.com/cylc/cylc-flow/pull/5025) - Fix a bug where polling
causes a failed task to be shown as submitted when the workflow is reloaded.

[#5045](https://github.com/cylc/cylc-flow/pull/5045) -
Fix issue where unsatisfied xtriggers could be wiped on reload.

[#5031](https://github.com/cylc/cylc-flow/pull/5031) - Fix bug where
specifying multiple datetime offsets (e.g. `final cycle point = +P1M-P1D`)
would not obey the given order.

[#5033](https://github.com/cylc/cylc-flow/pull/5033) - Running `cylc clean`
on a top level dir containing run dir(s) will now remove that top level dir
in addition to the run(s) (if there is nothing else inside it).

[#5007](https://github.com/cylc/cylc-flow/pull/5007) - Fix for `cylc broadcast`
cycle point validation in the UI.

[#5037](https://github.com/cylc/cylc-flow/pull/5037) - Fix bug where the
workflow restart number would get wiped on reload.

[#5049](https://github.com/cylc/cylc-flow/pull/5049) - Fix several small
bugs related to auto restart.

[#5062](https://github.com/cylc/cylc-flow/pull/5062) - Fix bug where preparing
tasks could sometimes get orphaned when an auto restart occurred.

## __cylc-8.0.0 (<span actions:bind='release-date'>Released 2022-07-28</span>)__

Cylc 8 production-ready release.

### Major Changes

* Python 2 -> 3.
* Internal communications converted from HTTPS to ZMQ (TCP).
* PyGTK GUIs replaced by:
  * Terminal user interface (TUI) included in cylc-flow.
  * Web user interface provided by the cylc-uiserver package.
* A new scheduling algorithm with support for branched workflows.
* Command line changes:
  * `cylc run` -> `cylc play`
  * `cylc restart` -> `cylc play`
  * `rose suite-run` -> `cylc install; cylc play <id>`
* The core package containing Cylc scheduler program has been renamed cylc-flow.
* Cylc review has been removed, the Cylc 7 version remains Cylc 8 compatible.
* [New documentation](https://cylc.github.io/cylc-doc/stable).

See the [migration guide](https://cylc.github.io/cylc-doc/stable/html/7-to-8/index.html) for a full list of changes.

### Enhancements

[#4964](https://github.com/cylc/cylc-flow/pull/4964) -
`cylc reinstall` now displays the changes it would make when run
interactively and has improved help / documentaiton.

[#4836](https://github.com/cylc/cylc-flow/pull/4836) - The log directory has
been tidied. Workflow logs are now found in `log/scheduler` rather than
`log/workflow`, filenames now include `start`/`restart`. Other minor directory
changes. Remote file installation logs are now per install target.

[#4938](https://github.com/cylc/cylc-flow/pull/4938) - Detect bad Platforms
config: background and at job runners should have a single host.

[#4877](https://github.com/cylc/cylc-flow/pull/4877) - Upgrade the version of
Jinja2 used by Cylc from 2.11 to 3.0.

[#4896](https://github.com/cylc/cylc-flow/pull/4896) - Allow the setting of
default job runner directives for platforms.

[#4900](https://github.com/cylc/cylc-flow/pull/4900) - Added a command to assist
with upgrading Cylc 7 workflows to Cylc 8: Try `cylc lint <workflow-dir>`.

[#5009](https://github.com/cylc/cylc-flow/pull/5009) - Added new job
environment variable `$CYLC_WORKFLOW_NAME_BASE` as the basename of
`$CYLC_WORKFLOW_NAME`.

[#4993](https://github.com/cylc/cylc-flow/pull/4993) - Remove the few remaining
uses of a configured text editor (via `cylc view` and `cylc cat-log` options).
The primary uses of it (`cylc trigger --edit` and `cylc edit` in Cylc 7) have
already been removed from Cylc 8.

### Fixes

[#5011](https://github.com/cylc/cylc-flow/pull/5011) - Removes preparing jobs
appearing in UI, and reuse submit number on restart for preparing tasks.

[#5008](https://github.com/cylc/cylc-flow/pull/5008) -
Autospawn absolute-triggered tasks exactly the same way as parentless tasks.

[#4984](https://github.com/cylc/cylc-flow/pull/4984) -
Fixes an issue with `cylc reload` which could cause preparing tasks to become
stuck.

[#4976](https://github.com/cylc/cylc-flow/pull/4976) - Fix bug causing tasks
to be stuck in UI due to discontinued graph of optional outputs.

[#4975](https://github.com/cylc/cylc-flow/pull/4975) - Fix selection of
platforms from `[job]` and `[remote]` configs.

[#4948](https://github.com/cylc/cylc-flow/pull/4948) - Fix lack of
errors/warnings for deprecated `[runtime][<task>][remote]retrieve job logs *`
settings.

[#4970](https://github.com/cylc/cylc-flow/pull/4970) - Fix handling of suicide
triggers in back-compat mode.

[#4887](https://github.com/cylc/cylc-flow/pull/4887) - Disallow relative paths
in `global.cylc[install]source dirs`.

[#4906](https://github.com/cylc/cylc-flow/pull/4906)
- Fix delayed spawning of parentless tasks that do have parents in a previous
  cycle point.
- Make integer-interval runahead limits consistent with time-interval limits:
  `P0` means just the runahead base point; `P1` the base point and the point
  (i.e. one cycle interval), and so on.

[#4936](https://github.com/cylc/cylc-flow/pull/4936) - Fix incorrect
error messages when workflow CLI commands fail.

[#4941](https://github.com/cylc/cylc-flow/pull/4941) - Fix job state for
platform submit-failures.

[#4931](https://github.com/cylc/cylc-flow/pull/4931) - Fix cylc install for
installing workflows from multi-level directories.

[#4926](https://github.com/cylc/cylc-flow/pull/4926) - Fix a docstring
formatting problem presenting in the UI mutation flow argument info.

[#4891](https://github.com/cylc/cylc-flow/pull/4891) - Fix bug that could cause
past jobs to be omitted in the UI.

[#4860](https://github.com/cylc/cylc-flow/pull/4860) - Workflow validation
now fails if
[owner setting](https://cylc.github.io/cylc-doc/stable/html/reference/config/workflow.html#flow.cylc[runtime][%3Cnamespace%3E][remote]owner)
is used, as that setting no longer has any effect.

[#4978](https://github.com/cylc/cylc-flow/pull/4978) - `cylc clean`: fix
occasional failure to clean on remote hosts due to leftover contact file.

[#4889](https://github.com/cylc/cylc-flow/pull/4889) - `cylc clean`: don't
prompt if no matching workflows.

[#4890](https://github.com/cylc/cylc-flow/pull/4890) - `cylc install`: don't
overwrite symlink dir targets if they were not cleaned properly before.

[#4881](https://github.com/cylc/cylc-flow/pull/4881) - Fix bug where commands
targeting a specific cycle point would not work if using an abbreviated
cycle point format.


## Older Releases

* [Cylc 7 changelog](https://github.com/cylc/cylc-flow/blob/7.8.x/CHANGES.md)
* [Cylc 8 pre-release changelog](https://github.com/cylc/cylc-flow/blob/8.0.0/CHANGES.md)<|MERGE_RESOLUTION|>--- conflicted
+++ resolved
@@ -11,7 +11,6 @@
 
 <!-- towncrier release notes start -->
 
-<<<<<<< HEAD
 ## __cylc-8.9.10 (Released 2023-11-29)__
 
 ### 🚀 Enhancements
@@ -20,23 +19,18 @@
 
 ### 🔧 Fixes
 
-=======
+WHATEVER
 ## __cylc-8.2.3 (Released 2023-11-02)__
 
 ### 🔧 Fixes
 
 [#5660](https://github.com/cylc/cylc-flow/pull/5660) - Re-worked graph n-window algorithm for better efficiency.
-
->>>>>>> f396654f
 [#5753](https://github.com/cylc/cylc-flow/pull/5753) - Fixed bug where execution time limit polling intervals could end up incorrectly applied
 
 [#5776](https://github.com/cylc/cylc-flow/pull/5776) - Ensure that submit-failed tasks are marked as incomplete (so remain visible) when running in back-compat mode.
 
-<<<<<<< HEAD
-=======
 [#5791](https://github.com/cylc/cylc-flow/pull/5791) - fix a bug where if multiple clock triggers are set for a task only one was being satisfied.
 
->>>>>>> f396654f
 ## __cylc-8.2.2 (Released 2023-10-05)__
 
 ### 🚀 Enhancements
