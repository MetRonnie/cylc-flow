--- conflicted
+++ resolved
@@ -45,20 +45,18 @@
 validating/running a Jinja2 workflow (for users who have installed Cylc
 using `pip`.)
 
-<<<<<<< HEAD
 [#4745](https://github.com/cylc/cylc-flow/pull/4745) - Fix traceback when
 running `cylc help all` without optional dependencies installed.
 
-[#4670](https://github.com/cylc/cylc-flow/pull/4670) - Fix several TUI bugs.
-
-[#4730](https://github.com/cylc/cylc-flow/pull/4730) - Fix bug on the command
-line when specifying a Cylc ID that includes your username (e.g. `'~user/workflow'`).
-
-=======
 [#4737](https://github.com/cylc/cylc-flow/pull/4737) -
 Fix issue which prevented tasks with incomplete outputs from being rerun by
 subsequent flows.
->>>>>>> 8ce3f8d2
+
+[#4670](https://github.com/cylc/cylc-flow/pull/4670) - Fix several TUI bugs.
+
+[#4730](https://github.com/cylc/cylc-flow/pull/4730) - Fix bug on the command
+line when specifying a Cylc ID that includes your username (e.g. `'~user/workflow'`).
+
 
 -------------------------------------------------------------------------------
 ## __cylc-8.0rc1 (<span actions:bind='release-date'>Released 2022-02-17</span>)__
