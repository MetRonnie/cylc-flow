# THIS FILE IS PART OF THE CYLC WORKFLOW ENGINE.
# Copyright (C) NIWA & British Crown (Met Office) & Contributors.
#
# This program is free software: you can redistribute it and/or modify
# it under the terms of the GNU General Public License as published by
# the Free Software Foundation, either version 3 of the License, or
# (at your option) any later version.
#
# This program is distributed in the hope that it will be useful,
# but WITHOUT ANY WARRANTY; without even the implied warranty of
# MERCHANTABILITY or FITNESS FOR A PARTICULAR PURPOSE.  See the
# GNU General Public License for more details.
#
# You should have received a copy of the GNU General Public License
# along with this program.  If not, see <http://www.gnu.org/licenses/>.

import pytest

from cylc.flow.cycling.iso8601 import ISO8601Point, ISO8601Sequence, init
from cylc.flow.subprocctx import SubFuncContext
from cylc.flow.task_proxy import TaskProxy
from cylc.flow.task_pool import FlowLabelMgr
from cylc.flow.taskdef import TaskDef
from cylc.flow.xtrigger_mgr import RE_STR_TMPL


def test_constructor(xtrigger_mgr):
    """Test creating an XtriggerManager, and its initial state."""
    # the dict with normal xtriggers starts empty
    assert not xtrigger_mgr.functx_map


def test_extract_templates():
    """Test escaped templates in xtrigger arg string.

    They should be left alone and passed into the function as string
    literals, not identified as template args.
    """
    assert (
        RE_STR_TMPL.findall('%(cat)s, %(dog)s, %%(fish)s') == ['cat', 'dog']
    )


def test_add_xtrigger(xtrigger_mgr):
    """Test for adding an xtrigger."""
    xtrig = SubFuncContext(
        label="echo",
        func_name="echo",
        func_args=["name", "age"],
        func_kwargs={"location": "soweto"}
    )
    xtrigger_mgr.add_trig("xtrig", xtrig, 'fdir')
    assert xtrig == xtrigger_mgr.functx_map["xtrig"]


def test_add_xtrigger_with_params(xtrigger_mgr):
    """Test for adding an xtrigger."""
    xtrig = SubFuncContext(
        label="echo",
        func_name="echo",
        func_args=["name", "%(point)s"],
        func_kwargs={"%(location)s": "soweto"}  # no problem with the key!
    )
    xtrigger_mgr.add_trig("xtrig", xtrig, 'fdir')
    assert xtrig == xtrigger_mgr.functx_map["xtrig"]


def test_add_xtrigger_with_unknown_params(xtrigger_mgr):
    """Test for adding an xtrigger with an unknown parameter.

    The XTriggerManager contains a list of specific parameters that are
    available in the function template.

    Values that are not strings raise a TypeError during regex matching, but
    are ignored, so we should not have any issue with TypeError.

    If a value in the format %(foo)s appears in the parameters, and 'foo'
    is not in this list of parameters, then a ValueError is expected.
    """
    xtrig = SubFuncContext(
        label="echo",
        func_name="echo",
        func_args=[1, "name", "%(what_is_this)s"],
        func_kwargs={"location": "soweto"}
    )
    with pytest.raises(ValueError):
        xtrigger_mgr.add_trig("xtrig", xtrig, 'fdir')


def test_load_xtrigger_for_restart(xtrigger_mgr):
    """Test loading an xtrigger for restart.

    The function is loaded from database, where the value is formatted
    as JSON."""
    row = "get_name", "{\"name\": \"function\"}"
    xtrigger_mgr.load_xtrigger_for_restart(row_idx=0, row=row)
    assert xtrigger_mgr.sat_xtrig["get_name"]["name"] == "function"


def test_load_invalid_xtrigger_for_restart(xtrigger_mgr):
    """Test loading an invalid xtrigger for restart.

    It simulates that the DB has a value that is not valid JSON.
    """
    row = "get_name", "{name: \"function\"}"  # missing double quotes
    with pytest.raises(ValueError):
        xtrigger_mgr.load_xtrigger_for_restart(row_idx=0, row=row)


def test_housekeeping_nothing_satisfied(xtrigger_mgr):
    """The housekeeping method makes sure only satisfied xtrigger function
    are kept."""
    row = "get_name", "{\"name\": \"function\"}"
    # now XtriggerManager#sat_xtrigger will contain the get_name xtrigger
    xtrigger_mgr.load_xtrigger_for_restart(row_idx=0, row=row)
    assert xtrigger_mgr.sat_xtrig
    xtrigger_mgr._housekeep([])
    assert not xtrigger_mgr.sat_xtrig


def test_housekeeping_with_xtrigger_satisfied(xtrigger_mgr):
    """The housekeeping method makes sure only satisfied xtrigger function
    are kept."""
    xtrigger_mgr.validate_xtrigger = lambda *a, **k: True  # Ignore validation
    xtrig = SubFuncContext(
        label="get_name",
        func_name="get_name",
        func_args=[],
        func_kwargs={}
    )
    xtrigger_mgr.add_trig("get_name", xtrig, 'fdir')
    xtrig.out = "[\"True\", {\"name\": \"Yossarian\"}]"
    tdef = TaskDef(
        name="foo",
        rtcfg=None,
        run_mode="live",
        start_point=1,
        initial_point=1
    )
    init()
    sequence = ISO8601Sequence('P1D', '2019')
    tdef.xtrig_labels[sequence] = ["get_name"]
    start_point = ISO8601Point('2019')
    itask = TaskProxy(
        tdef, start_point, FlowLabelMgr().get_new_label())
    # pretend the function has been activated
    xtrigger_mgr.active.append(xtrig.get_signature())
    xtrigger_mgr.callback(xtrig)
    assert xtrigger_mgr.sat_xtrig
    xtrigger_mgr._housekeep([itask])
    # here we still have the same number as before
    assert xtrigger_mgr.sat_xtrig


def test__call_xtriggers_async(xtrigger_mgr):
    """Test _call_xtriggers_async"""
    xtrigger_mgr.validate_xtrigger = lambda *a, **k: True  # Ignore validation
    # the echo1 xtrig (not satisfied)
    echo1_xtrig = SubFuncContext(
        label="echo1",
        func_name="echo1",
        func_args=[],
        func_kwargs={}
    )

    echo1_xtrig.out = "[\"True\", {\"name\": \"herminia\"}]"
    xtrigger_mgr.add_trig("echo1", echo1_xtrig, "fdir")
    # the echo2 xtrig (satisfied through callback later)
    echo2_xtrig = SubFuncContext(
        label="echo2",
        func_name="echo2",
        func_args=[],
        func_kwargs={}
    )
    echo2_xtrig.out = "[\"True\", {\"name\": \"herminia\"}]"
    xtrigger_mgr.add_trig("echo2", echo2_xtrig, "fdir")
    # create a task
    tdef = TaskDef(
        name="foo",
        rtcfg=None,
        run_mode="live",
        start_point=1,
        initial_point=1
    )
    init()
    sequence = ISO8601Sequence('P1D', '2000')
    tdef.xtrig_labels[sequence] = ["echo1", "echo2"]
    # cycle point for task proxy
    init()
    start_point = ISO8601Point('2019')
    # create task proxy
    itask = TaskProxy(
        tdef, start_point, FlowLabelMgr().get_new_label())

    # we start with no satisfied xtriggers, and nothing active
    assert len(xtrigger_mgr.sat_xtrig) == 0
    assert len(xtrigger_mgr.active) == 0

    # after calling the first time, we get two active
    xtrigger_mgr._call_xtriggers_async(itask)
    assert len(xtrigger_mgr.sat_xtrig) == 0
    assert len(xtrigger_mgr.active) == 2

    # calling again does not change anything
    xtrigger_mgr._call_xtriggers_async(itask)
    assert len(xtrigger_mgr.sat_xtrig) == 0
    assert len(xtrigger_mgr.active) == 2

    # now we call callback manually as the proc_pool we passed is a mock
    # then both should be satisfied
    xtrigger_mgr.callback(echo1_xtrig)
    xtrigger_mgr.callback(echo2_xtrig)
    # so both were satisfied, and nothing is active
    assert len(xtrigger_mgr.sat_xtrig) == 2
    assert len(xtrigger_mgr.active) == 0

    # calling satisfy_xtriggers again still does not change anything
    xtrigger_mgr._call_xtriggers_async(itask)
    assert len(xtrigger_mgr.sat_xtrig) == 2
    assert len(xtrigger_mgr.active) == 0


<<<<<<< HEAD
=======
def test_collate(xtrigger_mgr):
    """Test that collate properly tallies the totals of current xtriggers."""
    xtrigger_mgr.validate_xtrigger = lambda *a, **k: True  # Ignore validation

    xtrigger_mgr.collate(itasks=[])
    assert not xtrigger_mgr.all_xtrig

    # add a xtrigger
    # that will cause all_xtrig to be populated
    get_name = SubFuncContext(
        label="get_name",
        func_name="get_name",
        func_args=[],
        func_kwargs={}
    )
    xtrigger_mgr.add_trig("get_name", get_name, 'fdir')
    get_name.out = "[\"True\", {\"name\": \"Yossarian\"}]"
    tdef = TaskDef(
        name="foo",
        rtcfg=None,
        run_mode="live",
        start_point=1,
        initial_point=1
    )
    init()
    sequence = ISO8601Sequence('P1D', '20190101T00Z')
    tdef.xtrig_labels[sequence] = ["get_name"]
    start_point = ISO8601Point('2019')
    itask = TaskProxy(
        tdef, start_point, FlowLabelMgr().get_new_label())
    itask.state.xtriggers["get_name"] = get_name

    xtrigger_mgr.collate([itask])
    assert xtrigger_mgr.all_xtrig

    # add a clock xtrigger
    # that will cause both all_xclock to be populated but not all_xtrig
    wall_clock = SubFuncContext(
        label="wall_clock",
        func_name="wall_clock",
        func_args=[],
        func_kwargs={}
    )
    wall_clock.out = "[\"True\", \"1\"]"
    xtrigger_mgr.add_trig("wall_clock", wall_clock, "fdir")
    # create a task
    tdef = TaskDef(
        name="foo",
        rtcfg=None,
        run_mode="live",
        start_point=1,
        initial_point=1
    )
    tdef.xtrig_labels[sequence] = ["wall_clock"]
    start_point = ISO8601Point('20000101T0000+05')
    # create task proxy
    itask = TaskProxy(
        tdef, start_point, FlowLabelMgr().get_new_label())

    xtrigger_mgr.collate([itask])
    assert not xtrigger_mgr.all_xtrig


>>>>>>> 114fa890
def test_callback_not_active(xtrigger_mgr):
    """Test callback with no active contexts."""
    # calling callback with a SubFuncContext with none active
    # results in a ValueError

    get_name = SubFuncContext(
        label="get_name",
        func_name="get_name",
        func_args=[],
        func_kwargs={}
    )
    with pytest.raises(ValueError):
        xtrigger_mgr.callback(get_name)


def test_callback_invalid_json(xtrigger_mgr):
    """Test callback with invalid JSON."""
    get_name = SubFuncContext(
        label="get_name",
        func_name="get_name",
        func_args=[],
        func_kwargs={}
    )
    get_name.out = "{no_quotes: \"mom!\"}"
    xtrigger_mgr.active.append(get_name.get_signature())
    xtrigger_mgr.callback(get_name)
    # this means that the xtrigger was not satisfied
    # TODO: this means site admins are only aware of this if they
    #       look at the debug log. Is that OK?
    assert not xtrigger_mgr.sat_xtrig


def test_callback(xtrigger_mgr):
    """Test callback."""
    get_name = SubFuncContext(
        label="get_name",
        func_name="get_name",
        func_args=[],
        func_kwargs={}
    )
    get_name.out = "[\"True\", \"1\"]"
    xtrigger_mgr.active.append(get_name.get_signature())
    xtrigger_mgr.callback(get_name)
    # this means that the xtrigger was satisfied
    assert xtrigger_mgr.sat_xtrig


def test_check_xtriggers(xtrigger_mgr):
    """Test process_xtriggers call."""

    xtrigger_mgr.validate_xtrigger = lambda *a, **k: True  # Ignore validation
    # add an xtrigger
    get_name = SubFuncContext(
        label="get_name",
        func_name="get_name",
        func_args=[],
        func_kwargs={}
    )
    xtrigger_mgr.add_trig("get_name", get_name, 'fdir')
    get_name.out = "[\"True\", {\"name\": \"Yossarian\"}]"
    tdef1 = TaskDef(
        name="foo",
        rtcfg=None,
        run_mode="live",
        start_point=1,
        initial_point=1
    )
    init()
    sequence = ISO8601Sequence('P1D', '2019')
    tdef1.xtrig_labels[sequence] = ["get_name"]
    start_point = ISO8601Point('2019')
    itask1 = TaskProxy(
        tdef1, start_point, FlowLabelMgr().get_new_label())
    itask1.state.xtriggers["get_name"] = False  # satisfied?

    # add a clock xtrigger
    wall_clock = SubFuncContext(
        label="wall_clock",
        func_name="wall_clock",
        func_args=[],
        func_kwargs={}
    )
    wall_clock.out = "[\"True\", \"1\"]"
    xtrigger_mgr.add_trig("wall_clock", wall_clock, "fdir")
    # create a task
    tdef2 = TaskDef(
        name="foo",
        rtcfg=None,
        run_mode="live",
        start_point=1,
        initial_point=1
    )
    tdef2.xtrig_labels[sequence] = ["wall_clock"]
    init()
    start_point = ISO8601Point('20000101T0000+05')
    # create task proxy
    itask2 = TaskProxy(
        tdef2, start_point, FlowLabelMgr().get_new_label())

    xtrigger_mgr.check_xtriggers([itask1, itask2], lambda foo: None)
    # won't be satisfied, as it is async, we are are not calling callback
    assert not xtrigger_mgr.sat_xtrig<|MERGE_RESOLUTION|>--- conflicted
+++ resolved
@@ -220,72 +220,6 @@
     assert len(xtrigger_mgr.active) == 0
 
 
-<<<<<<< HEAD
-=======
-def test_collate(xtrigger_mgr):
-    """Test that collate properly tallies the totals of current xtriggers."""
-    xtrigger_mgr.validate_xtrigger = lambda *a, **k: True  # Ignore validation
-
-    xtrigger_mgr.collate(itasks=[])
-    assert not xtrigger_mgr.all_xtrig
-
-    # add a xtrigger
-    # that will cause all_xtrig to be populated
-    get_name = SubFuncContext(
-        label="get_name",
-        func_name="get_name",
-        func_args=[],
-        func_kwargs={}
-    )
-    xtrigger_mgr.add_trig("get_name", get_name, 'fdir')
-    get_name.out = "[\"True\", {\"name\": \"Yossarian\"}]"
-    tdef = TaskDef(
-        name="foo",
-        rtcfg=None,
-        run_mode="live",
-        start_point=1,
-        initial_point=1
-    )
-    init()
-    sequence = ISO8601Sequence('P1D', '20190101T00Z')
-    tdef.xtrig_labels[sequence] = ["get_name"]
-    start_point = ISO8601Point('2019')
-    itask = TaskProxy(
-        tdef, start_point, FlowLabelMgr().get_new_label())
-    itask.state.xtriggers["get_name"] = get_name
-
-    xtrigger_mgr.collate([itask])
-    assert xtrigger_mgr.all_xtrig
-
-    # add a clock xtrigger
-    # that will cause both all_xclock to be populated but not all_xtrig
-    wall_clock = SubFuncContext(
-        label="wall_clock",
-        func_name="wall_clock",
-        func_args=[],
-        func_kwargs={}
-    )
-    wall_clock.out = "[\"True\", \"1\"]"
-    xtrigger_mgr.add_trig("wall_clock", wall_clock, "fdir")
-    # create a task
-    tdef = TaskDef(
-        name="foo",
-        rtcfg=None,
-        run_mode="live",
-        start_point=1,
-        initial_point=1
-    )
-    tdef.xtrig_labels[sequence] = ["wall_clock"]
-    start_point = ISO8601Point('20000101T0000+05')
-    # create task proxy
-    itask = TaskProxy(
-        tdef, start_point, FlowLabelMgr().get_new_label())
-
-    xtrigger_mgr.collate([itask])
-    assert not xtrigger_mgr.all_xtrig
-
-
->>>>>>> 114fa890
 def test_callback_not_active(xtrigger_mgr):
     """Test callback with no active contexts."""
     # calling callback with a SubFuncContext with none active
