# THIS FILE IS PART OF THE CYLC WORKFLOW ENGINE.
# Copyright (C) NIWA & British Crown (Met Office) & Contributors.
#
# This program is free software: you can redistribute it and/or modify
# it under the terms of the GNU General Public License as published by
# the Free Software Foundation, either version 3 of the License, or
# (at your option) any later version.
#
# This program is distributed in the hope that it will be useful,
# but WITHOUT ANY WARRANTY; without even the implied warranty of
# MERCHANTABILITY or FITNESS FOR A PARTICULAR PURPOSE.  See the
# GNU General Public License for more details.
#
# You should have received a copy of the GNU General Public License
# along with this program.  If not, see <http://www.gnu.org/licenses/>.

import pytest
import tempfile
import unittest

from types import SimpleNamespace

from cylc.flow.exceptions import PluginError
from cylc.flow.templatevars import get_template_vars, load_template_vars


class TestTemplatevars(unittest.TestCase):

    def test_load_template_vars_no_params(self):
        self.assertFalse(load_template_vars())

    def test_load_template_vars_from_string(self):
        pairs = [
            "name='John'",
            "type='Human'",
            "age='12'"
        ]
        expected = {
            "name": "John",
            "type": "Human",
            "age": "12"
        }
        self.assertEqual(expected, load_template_vars(template_vars=pairs))

    def test_load_template_vars_from_file(self):
        with tempfile.NamedTemporaryFile() as tf:
            tf.write("""
            name='John'
            type='Human'
            # a comment
            # type=Test
            age='12'
            """.encode())
            tf.flush()
            expected = {
                "name": "John",
                "type": "Human",
                "age": "12"
            }
            self.assertEqual(
                expected, load_template_vars(template_vars=None,
                                             template_vars_file=tf.name))

    def test_load_template_vars_from_string_and_file_1(self):
        """Text pair variables take precedence over file."""
        pairs = [
            "name='John'",
            "age='12'"
        ]
        with tempfile.NamedTemporaryFile() as tf:
            tf.write("""
            name='Mariah'
            type='Human'
            # a comment
            # type=Test
            age='70'
            """.encode())
            tf.flush()
            expected = {
                "name": "John",
                "type": "Human",
                "age": "12"
            }
            self.assertEqual(
                expected, load_template_vars(template_vars=pairs,
                                             template_vars_file=tf.name))

    def test_load_template_vars_from_string_and_file_2(self):
        """Text pair variables take precedence over file."""
        pairs = [
            "str='str'",
            "int=12",
            "float=12.3",
            "bool=True",
            "none=None"
        ]
        expected = {
            'str': 'str',
            'int': 12,
            'float': 12.3,
            'bool': True,
            'none': None
        }
        self.assertEqual(expected, load_template_vars(template_vars=pairs))


<<<<<<< HEAD
def test_get_template_vars_installed_flow(monkeypatch):
    """It works on an installed flow.

    n.b. Does not attempt to test ``load_template_vars``
    """
    monkeypatch.setattr(
        'cylc.flow.templatevars.load_template_vars',
        lambda templatevars, templatevars_file: {'foo': 'bar'}
    )
    opts = SimpleNamespace(templatevars='', templatevars_file='')
    result = get_template_vars(opts, '', names=('eg/runN', 'eg/runN'))
    assert result == {'foo': 'bar'}
=======
if __name__ == '__main__':
    unittest.main()
>>>>>>> 8032b25a


@pytest.fixture(scope='module')
def provide_opts():
    """Provide a fake opts"""
    return SimpleNamespace(
        templatevars='', templatevars_file=''
    )


@pytest.fixture
def monkeypatch_load_template_vars(monkeypatch):
    monkeypatch.setattr(
        'cylc.flow.templatevars.load_template_vars',
        lambda templatevars, templatevars_file: {}
    )


def test_get_template_vars_src_flow(
    monkeypatch, provide_opts, monkeypatch_load_template_vars
):
    """It works on a flow which hasn't been installed.
    """
    def fake_iter_entry_points(_):
        class fake_ep:
            name = 'Zaphod'

            def resolve():
                def _inner(srcdir, opts):
                    return {
                        'template_variables': {'MYVAR': 'foo'},
                        'templating_detected': 'lazyman'
                    }
                return _inner
        return [fake_ep]

    monkeypatch.setattr(
        'cylc.flow.templatevars.iter_entry_points',
        fake_iter_entry_points
    )
    assert get_template_vars(provide_opts, '') == {'MYVAR': 'foo'}


def test_get_template_vars_src_flow_fails(
    monkeypatch, provide_opts, monkeypatch_load_template_vars
):
    """It fails if there is a plugin error.
    """
    def fake_iter_entry_points(_):
        class fake_ep:
            name = 'Zaphod'

            def resolve():
                def _inner(srcdir, opts):
                    raise TypeError('Utter Drivel.')
                return _inner
        return [fake_ep]

    monkeypatch.setattr(
        'cylc.flow.templatevars.iter_entry_points',
        fake_iter_entry_points
    )

    with pytest.raises(PluginError) as exc:
        get_template_vars(provide_opts, '')
    assert exc.match(
        'Error in plugin cylc.pre_configure.Zaphod\nUtter Drivel.')<|MERGE_RESOLUTION|>--- conflicted
+++ resolved
@@ -104,25 +104,6 @@
         self.assertEqual(expected, load_template_vars(template_vars=pairs))
 
 
-<<<<<<< HEAD
-def test_get_template_vars_installed_flow(monkeypatch):
-    """It works on an installed flow.
-
-    n.b. Does not attempt to test ``load_template_vars``
-    """
-    monkeypatch.setattr(
-        'cylc.flow.templatevars.load_template_vars',
-        lambda templatevars, templatevars_file: {'foo': 'bar'}
-    )
-    opts = SimpleNamespace(templatevars='', templatevars_file='')
-    result = get_template_vars(opts, '', names=('eg/runN', 'eg/runN'))
-    assert result == {'foo': 'bar'}
-=======
-if __name__ == '__main__':
-    unittest.main()
->>>>>>> 8032b25a
-
-
 @pytest.fixture(scope='module')
 def provide_opts():
     """Provide a fake opts"""
