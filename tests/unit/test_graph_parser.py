--- conflicted
+++ resolved
@@ -13,17 +13,12 @@
 #
 # You should have received a copy of the GNU General Public License
 # along with this program.  If not, see <http://www.gnu.org/licenses/>.
-
-<<<<<<< HEAD
+"""Unit tests for the GraphParser."""
+
+from itertools import product
 from types import SimpleNamespace
-import pytest
 from pytest import param
 import unittest
-=======
-"""Unit tests for the GraphParser."""
->>>>>>> 102cc838
-
-
 import pytest
 import logging
 
@@ -132,599 +127,6 @@
     assert not families
 
 
-def test_parse_graph_simple_with_break_line_01():
-    """Test parsing graphs."""
-    gp = GraphParser()
-    gp.parse_graph('a => b\n'
-                   '=> c')
-    original = gp.original
-    triggers = gp.triggers
-    families = gp.family_map
-
-    assert original['a'] == {'': ''}
-    assert original['b'] == {'a:succeeded': 'a:succeeded'}
-    assert original['c'] == {'b:succeeded': 'b:succeeded'}
-
-    assert triggers['a'] == {'': ([], False)}
-    assert (
-        triggers['b'] == {'a:succeeded': (['a:succeeded'], False)}
-    )
-    assert (
-        triggers['c'] == {'b:succeeded': (['b:succeeded'], False)}
-    )
-    assert not families
-
-
-def test_parse_graph_simple_with_break_line_02():
-    """Test parsing graphs."""
-    gp = GraphParser()
-    gp.parse_graph(
-        'a => b\n'
-        '=> c =>\n'
-        'd'
-    )
-    original = gp.original
-    triggers = gp.triggers
-    families = gp.family_map
-
-    assert original['a'] == {'': ''}
-    assert original['b'] == {'a:succeeded': 'a:succeeded'}
-    assert original['c'] == {'b:succeeded': 'b:succeeded'}
-    assert original['d'] == {'c:succeeded': 'c:succeeded'}
-
-    assert triggers['a'] == {'': ([], False)}
-    assert triggers['b'] == {'a:succeeded': (['a:succeeded'], False)}
-    assert triggers['c'] == {'b:succeeded': (['b:succeeded'], False)}
-    assert triggers['d'] == {'c:succeeded': (['c:succeeded'], False)}
-
-    assert not families
-
-
-def test_parse_graph_with_parameters():
-    """Test parsing graphs with parameters."""
-    parameterized_parser = GraphParser(
-        None, ({'city': ['la_paz']}, {'city': '_%(city)s'}))
-    parameterized_parser.parse_graph('a => b<city>')
-    original = parameterized_parser.original
-    triggers = parameterized_parser.triggers
-    families = parameterized_parser.family_map
-    assert (
-        original == {'a': {'': ''}, 'b_la_paz': {'a:succeeded': 'a:succeeded'}}
-    )
-    assert (
-        triggers == {
-            'a': {'': ([], False)},
-            'b_la_paz': {'a:succeeded': (['a:succeeded'], False)}
-        }
-    )
-    assert not families
-
-
-<<<<<<< HEAD
-class TestGraphParser(unittest.TestCase):
-    """Unit tests for the GraphParser class."""
-
-    def setUp(self):
-        self.parser = GraphParser()
-
-    def test_parse_graph_fails_if_starts_with_arrow(self):
-        """Test that the graph parse will fail when the graph starts with an
-        arrow."""
-        with self.assertRaises(GraphParseError):
-            self.parser.parse_graph("=> b")
-
-    def test_parse_graph_fails_if_ends_with_arrow(self):
-        """Test that the graph parse will fail when the graph ends with an
-        arrow."""
-        with self.assertRaises(GraphParseError):
-            self.parser.parse_graph("a =>")
-
-    def test_parse_graph_fails_with_spaces_in_task_name(self):
-        """Test that the graph parse will fail when the task name contains
-        spaces."""
-        with self.assertRaises(GraphParseError):
-            self.parser.parse_graph("a b => c")
-
-    def test_parse_graph_fails_with_suicide_and_not_suicide(self):
-        """Test graph parser fails with both "expr => !foo"
-        and "expr => !foo" in the same graph."""
-        with self.assertRaises(GraphParseError):
-            self.parser.parse_graph(
-                """(a | b & c) => d
-                   foo => bar
-                   (a | b & c) => !d
-                """)
-
-    def test_parse_graph_fails_with_invalid_and_operator(self):
-        """Test that the graph parse will fail when the and operator is not
-        correctly used."""
-        with self.assertRaises(GraphParseError):
-            self.parser.parse_graph("a => c &&")
-
-    def test_parse_graph_fails_with_invalid_or_operator(self):
-        """Test that the graph parse will fail when the or operator is not
-        correctly used."""
-        with self.assertRaises(GraphParseError):
-            self.parser.parse_graph("a => c ||")
-
-    def test_parse_graph_simple(self):
-        """Test parsing graphs."""
-        # added white spaces and comments to show that these change nothing
-        self.parser.parse_graph('a => b\n  \n# this is a comment\n')
-        original = self.parser.original
-        triggers = self.parser.triggers
-        families = self.parser.family_map
-        self.assertEqual(
-            {'a': {'': ''}, 'b': {'a:succeed': 'a:succeed'}},
-            original
-        )
-        self.assertEqual(
-            {'a': {'': ([], False)},
-             'b': {'a:succeed': (['a:succeed'], False)}},
-            triggers
-        )
-        self.assertEqual({}, families)
-
-    def test_parse_graph_simple_with_break_line_02(self):
-        """Test parsing graphs."""
-        self.parser.parse_graph('a => b\n'
-                                '=> c =>\n'
-                                'd')
-        original = self.parser.original
-        triggers = self.parser.triggers
-        families = self.parser.family_map
-
-        self.assertEqual({'': ''}, original['a'])
-        self.assertEqual({'a:succeed': 'a:succeed'}, original['b'])
-        self.assertEqual({'b:succeed': 'b:succeed'}, original['c'])
-        self.assertEqual({'c:succeed': 'c:succeed'}, original['d'])
-
-        self.assertEqual({'': ([], False)}, triggers['a'])
-        self.assertEqual({'a:succeed': (['a:succeed'], False)}, triggers['b'])
-        self.assertEqual({'b:succeed': (['b:succeed'], False)}, triggers['c'])
-        self.assertEqual({'c:succeed': (['c:succeed'], False)}, triggers['d'])
-
-        self.assertEqual({}, families)
-
-    # --- parameterized graphs
-
-    def test_parse_graph_with_parameters(self):
-        """Test parsing graphs with parameters."""
-        parameterized_parser = GraphParser(
-            None, ({'city': ['la_paz']}, {'city': '_%(city)s'}))
-        parameterized_parser.parse_graph('a => b<city>')
-        original = parameterized_parser.original
-        triggers = parameterized_parser.triggers
-        families = parameterized_parser.family_map
-        self.assertEqual(
-            {'a': {'': ''}, 'b_la_paz': {'a:succeed': 'a:succeed'}},
-            original
-        )
-        self.assertEqual(
-            {'a': {'': ([], False)},
-             'b_la_paz': {'a:succeed': (['a:succeed'], False)}},
-            triggers
-        )
-        self.assertEqual({}, families)
-
-    def test_parse_graph_with_invalid_parameters(self):
-        """Test parsing graphs with invalid parameters."""
-        parameterized_parser = GraphParser(
-            None, ({'city': ['la_paz']}, {'city': '_%(city)s'}))
-        with self.assertRaises(ParamExpandError):
-            # no state in the parameters list
-            parameterized_parser.parse_graph('a => b<state>')
-
-    # --- inter-workflow dependence
-
-    def test_inter_workflow_dependence_simple(self):
-        """Test invalid inter-workflow dependence"""
-        self.parser.parse_graph('a<WORKFLOW::TASK:fail> => b')
-        original = self.parser.original
-        triggers = self.parser.triggers
-        families = self.parser.family_map
-        workflow_state_polling_tasks = self.parser.workflow_state_polling_tasks
-        self.assertEqual(
-            {'a': {'': ''}, 'b': {'a:succeed': 'a:succeed'}},
-            original
-        )
-        self.assertEqual(
-            {'a': {'': ([], False)},
-             'b': {'a:succeed': (['a:succeed'], False)}},
-            triggers
-        )
-        self.assertEqual({}, families)
-        self.assertEqual(('WORKFLOW', 'TASK', 'fail', '<WORKFLOW::TASK:fail>'),
-                         workflow_state_polling_tasks['a'])
-
-    def test_line_continuation(self):
-        """Test syntax-driven line continuation."""
-        graph1 = "a => b => c"
-        graph2 = """a =>
- b => c"""
-        graph3 = """a => b
- => c"""
-        gp1 = GraphParser()
-        gp1.parse_graph(graph1)
-        gp2 = GraphParser()
-        gp2.parse_graph(graph2)
-        gp3 = GraphParser()
-        gp3.parse_graph(graph3)
-        res = {
-            'a': {'': ([], False)},
-            'c': {'b:succeed': (['b:succeed'], False)},
-            'b': {'a:succeed': (['a:succeed'], False)}
-=======
-def test_parse_graph_with_invalid_parameters():
-    """Test parsing graphs with invalid parameters."""
-    parameterized_parser = GraphParser(
-        None, ({'city': ['la_paz']}, {'city': '_%(city)s'}))
-    with pytest.raises(ParamExpandError):
-        # no state in the parameters list
-        parameterized_parser.parse_graph('a => b<state>')
-
-
-def test_inter_workflow_dependence_simple():
-    """Test invalid inter-workflow dependence"""
-    gp = GraphParser()
-    gp.parse_graph(
-        """
-        a<WORKFLOW::TASK:fail> => b
-        c<WORKFLOW::TASK> => d
-        """
-    )
-    assert (
-        gp.original ==
-        {
-            'a': {'': ''},
-            'b': {'a:succeeded': 'a:succeeded'},
-            'c': {'': ''},
-            'd': {'c:succeeded': 'c:succeeded'}
->>>>>>> 102cc838
-        }
-    )
-    assert (
-        gp.triggers == {
-            'a': {'': ([], False)},
-            'c': {'': ([], False)},
-            'b': {'a:succeeded': (['a:succeeded'], False)},
-            'd': {'c:succeeded': (['c:succeeded'], False)}
-        }
-    )
-    assert (
-        gp.workflow_state_polling_tasks == {
-            'a': (
-                'WORKFLOW', 'TASK', 'failed', '<WORKFLOW::TASK:fail>'
-            ),
-            'c': (
-                'WORKFLOW', 'TASK', 'succeeded', '<WORKFLOW::TASK>'
-            )
-        }
-    )
-    assert not gp.family_map
-
-
-def test_line_continuation():
-    """Test syntax-driven line continuation."""
-    graph1 = "a => b => c"
-    graph2 = """a =>
-b => c"""
-    graph3 = """a => b
-=> c"""
-    gp1 = GraphParser()
-    gp1.parse_graph(graph1)
-    gp2 = GraphParser()
-    gp2.parse_graph(graph2)
-    gp3 = GraphParser()
-    gp3.parse_graph(graph3)
-    res = {
-        'a': {'': ([], False)},
-        'c': {'b:succeeded': (['b:succeeded'], False)},
-        'b': {'a:succeeded': (['a:succeeded'], False)}
-    }
-    assert res == gp1.triggers
-    assert gp1.triggers == gp2.triggers
-    assert gp1.triggers == gp3.triggers
-    graph = """foo => bar
-        a => b =>"""
-    gp = GraphParser()
-    pytest.raises(GraphParseError, gp.parse_graph, graph)
-    graph = """ => a => b
-        foo => bar"""
-    gp = GraphParser()
-    pytest.raises(GraphParseError, gp.parse_graph, graph)
-
-
-@pytest.mark.parametrize(
-    'graph1, graph2',
-    [
-        [
-            "foo => bar",  # default trigger
-            "foo:succeed => bar"
-        ],
-        [
-            "foo => bar",  # default trigger
-            "foo:succeeded => bar"
-        ],
-
-        [
-            "foo => bar",  # repeat trigger
-            """foo => bar
-            foo => bar"""
-        ],
-        [
-            "foo:finished => bar",  # finish trigger
-            "(foo:succeed? | foo:fail?) => bar"
-        ],
-        [
-            """
-            bar
-            foo => bar:succeed => baz  # ignore qualifier on RHS
-            """,
-            """
-            foo => bar
-            bar:succeed => baz
-            """
-        ]
-    ]
-)
-def test_trigger_equivalence(graph1, graph2):
-    gp1 = GraphParser()
-    gp1.parse_graph(graph1)
-    gp2 = GraphParser()
-    gp2.parse_graph(graph2)
-    assert gp1.triggers == gp2.triggers
-
-
-@pytest.mark.parametrize(
-    'fam_map, fam_graph, member_graph',
-    [
-        [
-            {'FAM': ['m1', 'm2'], 'BAM': ['b1', 'b2']},
-            "FAM:succeed-all => BAM",
-            """(m1 & m2) => b1
-            (m1 & m2) => b2"""
-        ],
-        [
-            {'FAM': ['m1', 'm2']},
-            "pre => FAM",
-            """pre => m1
-            pre => m2"""
-        ],
-        [
-            {'FAM': ['m1', 'm2']},
-            "FAM:succeed-all => post",
-            "(m1 & m2) => post"
-        ],
-        [
-            {'FAM': ['m1', 'm2']},
-            "FAM:succeed-any => post",
-            "(m1 | m2) => post",
-        ],
-        [
-            {'FAM': ['m1', 'm2'], 'BAM': ['b1', 'b2']},
-            "FAM:fail-any => BAM",
-            """(m1:fail | m2:fail) => b1
-            (m1:fail | m2:fail) => b2"""
-        ],
-        [
-            {'FAM': ['m1', 'm2']},
-            "FAM:finish-all => post",
-            "((m1? | m1:fail?) & (m2? | m2:fail?)) => post"
-        ]
-    ]
-)
-def test_family_trigger_equivalence(fam_map, fam_graph, member_graph):
-    """Test family trigger semantics."""
-    gp1 = GraphParser(fam_map)
-    gp1.parse_graph(fam_graph)
-    gp2 = GraphParser()
-    gp2.parse_graph(member_graph)
-    assert gp1.triggers == gp2.triggers
-
-
-def test_parameter_expand():
-    """Test graph parameter expansion."""
-    fam_map = {
-        'FAM_m0': ['fa_m0', 'fb_m0'],
-        'FAM_m1': ['fa_m1', 'fb_m1'],
-    }
-    params = {'m': ['0', '1'], 'n': ['0', '1']}
-    templates = {'m': '_m%(m)s', 'n': '_n%(n)s'}
-    gp1 = GraphParser(fam_map, (params, templates))
-    gp1.parse_graph("""
-        pre => foo<m,n> => bar<n>
-        bar<n=0> => baz  # specific case
-        bar<n-1> => bar<n>  # inter-chunk
-        """)
-    gp2 = GraphParser()
-    gp2.parse_graph("""
-        pre => foo_m0_n0 => bar_n0
-        pre => foo_m0_n1 => bar_n1
-        pre => foo_m1_n0 => bar_n0
-        pre => foo_m1_n1 => bar_n1
-        bar_n0 => baz
-        bar_n0 => bar_n1
-        """)
-    assert gp1.triggers == gp2.triggers
-
-
-def test_parameter_specific():
-    """Test graph parameter expansion with a specific value."""
-    params = {'i': ['0', '1'], 'j': ['0', '1', '2']}
-    templates = {'i': '_i%(i)s', 'j': '_j%(j)s'}
-    gp1 = GraphParser(family_map=None, parameters=(params, templates))
-    gp1.parse_graph("bar<i-1,j> => baz<i,j>\nfoo<i=1,j> => qux")
-    gp2 = GraphParser()
-    gp2.parse_graph("""
-       foo_i1_j0 => qux
-       foo_i1_j1 => qux
-       foo_i1_j2 => qux
-       bar_i0_j0 => baz_i1_j0
-       bar_i0_j1 => baz_i1_j1
-       bar_i0_j2 => baz_i1_j2""")
-    assert gp1.triggers == gp2.triggers
-
-
-def test_parameter_offset():
-    """Test graph parameter expansion with an offset."""
-    params = {'i': ['0', '1'], 'j': ['0', '1', '2']}
-    templates = {'i': '_i%(i)s', 'j': '_j%(j)s'}
-    gp1 = GraphParser(family_map=None, parameters=(params, templates))
-    gp1.parse_graph("bar<i-1,j> => baz<i,j>")
-    gp2 = GraphParser()
-    gp2.parse_graph("""
-       bar_i0_j0 => baz_i1_j0
-       bar_i0_j1 => baz_i1_j1
-       bar_i0_j2 => baz_i1_j2""")
-    assert gp1.triggers == gp2.triggers
-
-
-def test_conditional():
-    """Test generation of conditional triggers."""
-    gp1 = GraphParser()
-    gp1.parse_graph("(foo:start | bar) => baz")
-    res = {
-        'baz': {
-            '(foo:started|bar:succeeded)': (
-                ['foo:started', 'bar:succeeded'], False)
-        },
-        'foo': {
-            '': ([], False)
-        },
-        'bar': {
-            '': ([], False)
-        }
-    }
-    assert res == gp1.triggers == res
-
-
-@pytest.mark.parametrize(
-    'graph',
-    [
-        "foo[-P1Y]<m,n> => bar",
-        "foo:fail<m,n> => bar",
-        "foo:fail[-P1Y] => bar",
-        "foo[-P1Y]:fail<m,n> => bar",
-        "foo[-P1Y]<m,n>:fail => bar",
-        "foo<m,n>:fail[-P1Y] => bar",
-        "foo:fail<m,n>[-P1Y] => bar",
-        "<m,n>:fail[-P1Y] => bar",
-        "[-P1Y]<m,n> => bar",
-        "[-P1Y]<m,n>:fail => bar",
-        "bar => foo:fail<m,n>[-P1Y]",
-        "foo[-P1Y]baz => bar"
-    ]
-)
-def test_bad_node_syntax(graph):
-    """Test that badly formatted graph nodes are detected.
-
-    The correct format is:
-      NAME(<PARAMS>)([CYCLE-POINT-OFFSET])(:TRIGGER-TYPE)")
-    """
-    params = {'m': ['0', '1'], 'n': ['0', '1']}
-    templates = {'m': '_m%(m)s', 'n': '_n%(n)s'}
-    gp = GraphParser(parameters=(params, templates))
-    with pytest.raises(GraphParseError) as cm:
-        gp.parse_graph(graph)
-    assert "Bad graph node format" in str(cm.value)
-
-
-def test_spaces_between_tasks_fails():
-    """Test that <task> <task> is rejected (i.e. no & or | in between)"""
-    gp = GraphParser()
-    pytest.raises(
-        GraphParseError, gp.parse_graph, "foo bar=> baz")
-    pytest.raises(
-        GraphParseError, gp.parse_graph, "foo&bar=> ba z")
-    pytest.raises(
-        GraphParseError, gp.parse_graph, "foo 123=> bar")
-    pytest.raises(
-        GraphParseError, gp.parse_graph, "foo - 123 baz=> bar")
-
-
-def test_spaces_between_parameters_fails():
-    """Test that <param param> are rejected (i.e. no comma)"""
-    gp = GraphParser()
-    pytest.raises(
-        GraphParseError, gp.parse_graph, "<foo bar> => baz")
-    pytest.raises(
-        GraphParseError, gp.parse_graph, "<foo=a _bar> => baz")
-    pytest.raises(
-        GraphParseError, gp.parse_graph, "<foo=a_ bar> => baz")
-
-
-def test_spaces_between_parameters_passes():
-    """Test that <param-1> works, with spaces around the -+ signs"""
-    params = {'m': ['0', '1', '2']}
-    templates = {'m': '_m%(m)s'}
-    gp = GraphParser(parameters=(params, templates))
-    gp.parse_graph("<m- 1> => <m>")
-    gp.parse_graph("<m -1> => <m>")
-    gp.parse_graph("<m - 1> => <m>")
-    gp.parse_graph("<m+ 1> => <m>")
-    gp.parse_graph("<m +1> => <m>")
-    gp.parse_graph("<m + 1> => <m>")
-
-
-def test_spaces_in_trigger_fails():
-    """Test that 'task:a- b' are rejected"""
-    gp = GraphParser()
-    pytest.raises(
-        GraphParseError, gp.parse_graph, "FOO:custom -trigger => baz")
-    pytest.raises(
-        GraphParseError, gp.parse_graph, "FOO:custom- trigger => baz")
-    pytest.raises(
-        GraphParseError, gp.parse_graph, "FOO:custom - trigger => baz")
-
-
-def test_parameter_graph_mixing_offset_and_conditional():
-    """Test for bug reported in issue #2608 on GitHub:
-    https://github.com/cylc/cylc-flow/issues/2608"""
-    params = {'m': ["cat", "dog"]}
-    templates = {'m': '_%(m)s'}
-    gp = GraphParser(parameters=(params, templates))
-    gp.parse_graph("foo<m-1> & baz => foo<m>")
-    triggers = {
-        'foo_cat': {
-            '': (
-                [], False
-            ),
-            'baz:succeeded': (
-                ['baz:succeeded'], False
-            )
-        },
-        'foo_dog': {
-            'foo_cat:succeeded': (
-                ['foo_cat:succeeded'], False
-            ),
-            'baz:succeeded': (
-                ['baz:succeeded'], False
-            )
-        },
-        'baz': {
-            '': ([], False)
-        }
-    }
-    assert gp.triggers == triggers
-
-
-def test_param_expand_graph_parser():
-    """Test to validate that the graph parser removes out-of-edge nodes:
-    https://github.com/cylc/cylc-flow/pull/3452#issuecomment-677165000"""
-    params = {'m': ["cat"]}
-    templates = {'m': '_%(m)s'}
-    gp = GraphParser(parameters=(params, templates))
-    gp.parse_graph("foo => bar<m-1> => baz")
-    triggers = {
-        'foo': {
-            '': ([], False)
-        }
-    }
-    assert gp.triggers == triggers
-
-
-<<<<<<< HEAD
 @pytest.mark.parametrize(
     'graph, expect',
     [
@@ -732,13 +134,13 @@
             'a => b\n=> c',
             SimpleNamespace(
                 original={
-                    'c': {'b:succeed': 'b:succeed'},
-                    'b': {'a:succeed': 'a:succeed'},
+                    'c': {'b:succeeded': 'b:succeeded'},
+                    'b': {'a:succeeded': 'a:succeeded'},
                     'a': {'': ''}
                 },
                 triggers={
-                    'c': {'b:succeed': (['b:succeed'], False)},
-                    'b': {'a:succeed': (['a:succeed'], False)},
+                    'c': {'b:succeeded': (['b:succeeded'], False)},
+                    'b': {'a:succeeded': (['a:succeeded'], False)},
                     'a': {'': ([], False)}
                 },
                 families={}
@@ -779,7 +181,420 @@
     parser.parse_graph(graph)
     assert parser.original == expect.original
     assert parser.triggers == expect.triggers
-    assert parser.family_map == expect.families
+    assert not parser.family_map
+
+
+def test_parse_graph_simple_with_break_line_02():
+    """Test parsing graphs."""
+    gp = GraphParser()
+    gp.parse_graph(
+        'a => b\n'
+        '=> c =>\n'
+        'd'
+    )
+    original = gp.original
+    triggers = gp.triggers
+    families = gp.family_map
+
+    assert original['a'] == {'': ''}
+    assert original['b'] == {'a:succeeded': 'a:succeeded'}
+    assert original['c'] == {'b:succeeded': 'b:succeeded'}
+    assert original['d'] == {'c:succeeded': 'c:succeeded'}
+
+    assert triggers['a'] == {'': ([], False)}
+    assert triggers['b'] == {'a:succeeded': (['a:succeeded'], False)}
+    assert triggers['c'] == {'b:succeeded': (['b:succeeded'], False)}
+    assert triggers['d'] == {'c:succeeded': (['c:succeeded'], False)}
+
+    assert not families
+
+
+def test_parse_graph_with_parameters():
+    """Test parsing graphs with parameters."""
+    parameterized_parser = GraphParser(
+        None, ({'city': ['la_paz']}, {'city': '_%(city)s'}))
+    parameterized_parser.parse_graph('a => b<city>')
+    original = parameterized_parser.original
+    triggers = parameterized_parser.triggers
+    families = parameterized_parser.family_map
+    assert (
+        original == {'a': {'': ''}, 'b_la_paz': {'a:succeeded': 'a:succeeded'}}
+    )
+    assert (
+        triggers == {
+            'a': {'': ([], False)},
+            'b_la_paz': {'a:succeeded': (['a:succeeded'], False)}
+        }
+    )
+    assert not families
+
+
+def test_parse_graph_with_invalid_parameters():
+    """Test parsing graphs with invalid parameters."""
+    parameterized_parser = GraphParser(
+        None, ({'city': ['la_paz']}, {'city': '_%(city)s'}))
+    with pytest.raises(ParamExpandError):
+        # no state in the parameters list
+        parameterized_parser.parse_graph('a => b<state>')
+
+
+def test_inter_workflow_dependence_simple():
+    """Test invalid inter-workflow dependence"""
+    gp = GraphParser()
+    gp.parse_graph(
+        """
+        a<WORKFLOW::TASK:fail> => b
+        c<WORKFLOW::TASK> => d
+        """
+    )
+    assert (
+        gp.original ==
+        {
+            'a': {'': ''},
+            'b': {'a:succeeded': 'a:succeeded'},
+            'c': {'': ''},
+            'd': {'c:succeeded': 'c:succeeded'}
+        }
+    )
+    assert (
+        gp.triggers == {
+            'a': {'': ([], False)},
+            'c': {'': ([], False)},
+            'b': {'a:succeeded': (['a:succeeded'], False)},
+            'd': {'c:succeeded': (['c:succeeded'], False)}
+        }
+    )
+    assert (
+        gp.workflow_state_polling_tasks == {
+            'a': (
+                'WORKFLOW', 'TASK', 'failed', '<WORKFLOW::TASK:fail>'
+            ),
+            'c': (
+                'WORKFLOW', 'TASK', 'succeeded', '<WORKFLOW::TASK>'
+            )
+        }
+    )
+    assert not gp.family_map
+
+
+def test_line_continuation():
+    """Test syntax-driven line continuation."""
+    graph1 = "a => b => c"
+    graph2 = """a =>
+b => c"""
+    graph3 = """a => b
+=> c"""
+    gp1 = GraphParser()
+    gp1.parse_graph(graph1)
+    gp2 = GraphParser()
+    gp2.parse_graph(graph2)
+    gp3 = GraphParser()
+    gp3.parse_graph(graph3)
+    res = {
+        'a': {'': ([], False)},
+        'c': {'b:succeeded': (['b:succeeded'], False)},
+        'b': {'a:succeeded': (['a:succeeded'], False)}
+    }
+    assert res == gp1.triggers
+    assert gp1.triggers == gp2.triggers
+    assert gp1.triggers == gp3.triggers
+    graph = """foo => bar
+        a => b =>"""
+    gp = GraphParser()
+    pytest.raises(GraphParseError, gp.parse_graph, graph)
+    graph = """ => a => b
+        foo => bar"""
+    gp = GraphParser()
+    pytest.raises(GraphParseError, gp.parse_graph, graph)
+
+
+@pytest.mark.parametrize(
+    'graph1, graph2',
+    [
+        [
+            "foo => bar",  # default trigger
+            "foo:succeed => bar"
+        ],
+        [
+            "foo => bar",  # default trigger
+            "foo:succeeded => bar"
+        ],
+
+        [
+            "foo => bar",  # repeat trigger
+            """foo => bar
+            foo => bar"""
+        ],
+        [
+            "foo:finished => bar",  # finish trigger
+            "(foo:succeed? | foo:fail?) => bar"
+        ],
+        [
+            """
+            bar
+            foo => bar:succeed => baz  # ignore qualifier on RHS
+            """,
+            """
+            foo => bar
+            bar:succeed => baz
+            """
+        ]
+    ]
+)
+def test_trigger_equivalence(graph1, graph2):
+    gp1 = GraphParser()
+    gp1.parse_graph(graph1)
+    gp2 = GraphParser()
+    gp2.parse_graph(graph2)
+    assert gp1.triggers == gp2.triggers
+
+
+@pytest.mark.parametrize(
+    'fam_map, fam_graph, member_graph',
+    [
+        [
+            {'FAM': ['m1', 'm2'], 'BAM': ['b1', 'b2']},
+            "FAM:succeed-all => BAM",
+            """(m1 & m2) => b1
+            (m1 & m2) => b2"""
+        ],
+        [
+            {'FAM': ['m1', 'm2']},
+            "pre => FAM",
+            """pre => m1
+            pre => m2"""
+        ],
+        [
+            {'FAM': ['m1', 'm2']},
+            "FAM:succeed-all => post",
+            "(m1 & m2) => post"
+        ],
+        [
+            {'FAM': ['m1', 'm2']},
+            "FAM:succeed-any => post",
+            "(m1 | m2) => post",
+        ],
+        [
+            {'FAM': ['m1', 'm2'], 'BAM': ['b1', 'b2']},
+            "FAM:fail-any => BAM",
+            """(m1:fail | m2:fail) => b1
+            (m1:fail | m2:fail) => b2"""
+        ],
+        [
+            {'FAM': ['m1', 'm2']},
+            "FAM:finish-all => post",
+            "((m1? | m1:fail?) & (m2? | m2:fail?)) => post"
+        ]
+    ]
+)
+def test_family_trigger_equivalence(fam_map, fam_graph, member_graph):
+    """Test family trigger semantics."""
+    gp1 = GraphParser(fam_map)
+    gp1.parse_graph(fam_graph)
+    gp2 = GraphParser()
+    gp2.parse_graph(member_graph)
+    assert gp1.triggers == gp2.triggers
+
+
+def test_parameter_expand():
+    """Test graph parameter expansion."""
+    fam_map = {
+        'FAM_m0': ['fa_m0', 'fb_m0'],
+        'FAM_m1': ['fa_m1', 'fb_m1'],
+    }
+    params = {'m': ['0', '1'], 'n': ['0', '1']}
+    templates = {'m': '_m%(m)s', 'n': '_n%(n)s'}
+    gp1 = GraphParser(fam_map, (params, templates))
+    gp1.parse_graph("""
+        pre => foo<m,n> => bar<n>
+        bar<n=0> => baz  # specific case
+        bar<n-1> => bar<n>  # inter-chunk
+        """)
+    gp2 = GraphParser()
+    gp2.parse_graph("""
+        pre => foo_m0_n0 => bar_n0
+        pre => foo_m0_n1 => bar_n1
+        pre => foo_m1_n0 => bar_n0
+        pre => foo_m1_n1 => bar_n1
+        bar_n0 => baz
+        bar_n0 => bar_n1
+        """)
+    assert gp1.triggers == gp2.triggers
+
+
+def test_parameter_specific():
+    """Test graph parameter expansion with a specific value."""
+    params = {'i': ['0', '1'], 'j': ['0', '1', '2']}
+    templates = {'i': '_i%(i)s', 'j': '_j%(j)s'}
+    gp1 = GraphParser(family_map=None, parameters=(params, templates))
+    gp1.parse_graph("bar<i-1,j> => baz<i,j>\nfoo<i=1,j> => qux")
+    gp2 = GraphParser()
+    gp2.parse_graph("""
+       foo_i1_j0 => qux
+       foo_i1_j1 => qux
+       foo_i1_j2 => qux
+       bar_i0_j0 => baz_i1_j0
+       bar_i0_j1 => baz_i1_j1
+       bar_i0_j2 => baz_i1_j2""")
+    assert gp1.triggers == gp2.triggers
+
+
+def test_parameter_offset():
+    """Test graph parameter expansion with an offset."""
+    params = {'i': ['0', '1'], 'j': ['0', '1', '2']}
+    templates = {'i': '_i%(i)s', 'j': '_j%(j)s'}
+    gp1 = GraphParser(family_map=None, parameters=(params, templates))
+    gp1.parse_graph("bar<i-1,j> => baz<i,j>")
+    gp2 = GraphParser()
+    gp2.parse_graph("""
+       bar_i0_j0 => baz_i1_j0
+       bar_i0_j1 => baz_i1_j1
+       bar_i0_j2 => baz_i1_j2""")
+    assert gp1.triggers == gp2.triggers
+
+
+def test_conditional():
+    """Test generation of conditional triggers."""
+    gp1 = GraphParser()
+    gp1.parse_graph("(foo:start | bar) => baz")
+    res = {
+        'baz': {
+            '(foo:started|bar:succeeded)': (
+                ['foo:started', 'bar:succeeded'], False)
+        },
+        'foo': {
+            '': ([], False)
+        },
+        'bar': {
+            '': ([], False)
+        }
+    }
+    assert res == gp1.triggers == res
+
+
+@pytest.mark.parametrize(
+    'graph',
+    [
+        "foo[-P1Y]<m,n> => bar",
+        "foo:fail<m,n> => bar",
+        "foo:fail[-P1Y] => bar",
+        "foo[-P1Y]:fail<m,n> => bar",
+        "foo[-P1Y]<m,n>:fail => bar",
+        "foo<m,n>:fail[-P1Y] => bar",
+        "foo:fail<m,n>[-P1Y] => bar",
+        "<m,n>:fail[-P1Y] => bar",
+        "[-P1Y]<m,n> => bar",
+        "[-P1Y]<m,n>:fail => bar",
+        "bar => foo:fail<m,n>[-P1Y]",
+        "foo[-P1Y]baz => bar"
+    ]
+)
+def test_bad_node_syntax(graph):
+    """Test that badly formatted graph nodes are detected.
+
+    The correct format is:
+      NAME(<PARAMS>)([CYCLE-POINT-OFFSET])(:TRIGGER-TYPE)")
+    """
+    params = {'m': ['0', '1'], 'n': ['0', '1']}
+    templates = {'m': '_m%(m)s', 'n': '_n%(n)s'}
+    gp = GraphParser(parameters=(params, templates))
+    with pytest.raises(GraphParseError) as cm:
+        gp.parse_graph(graph)
+    assert "Bad graph node format" in str(cm.value)
+
+
+def test_spaces_between_tasks_fails():
+    """Test that <task> <task> is rejected (i.e. no & or | in between)"""
+    gp = GraphParser()
+    pytest.raises(
+        GraphParseError, gp.parse_graph, "foo bar=> baz")
+    pytest.raises(
+        GraphParseError, gp.parse_graph, "foo&bar=> ba z")
+    pytest.raises(
+        GraphParseError, gp.parse_graph, "foo 123=> bar")
+    pytest.raises(
+        GraphParseError, gp.parse_graph, "foo - 123 baz=> bar")
+
+
+def test_spaces_between_parameters_fails():
+    """Test that <param param> are rejected (i.e. no comma)"""
+    gp = GraphParser()
+    pytest.raises(
+        GraphParseError, gp.parse_graph, "<foo bar> => baz")
+    pytest.raises(
+        GraphParseError, gp.parse_graph, "<foo=a _bar> => baz")
+    pytest.raises(
+        GraphParseError, gp.parse_graph, "<foo=a_ bar> => baz")
+
+
+def test_spaces_between_parameters_passes():
+    """Test that <param-1> works, with spaces around the -+ signs"""
+    params = {'m': ['0', '1', '2']}
+    templates = {'m': '_m%(m)s'}
+    gp = GraphParser(parameters=(params, templates))
+    gp.parse_graph("<m- 1> => <m>")
+    gp.parse_graph("<m -1> => <m>")
+    gp.parse_graph("<m - 1> => <m>")
+    gp.parse_graph("<m+ 1> => <m>")
+    gp.parse_graph("<m +1> => <m>")
+    gp.parse_graph("<m + 1> => <m>")
+
+
+def test_spaces_in_trigger_fails():
+    """Test that 'task:a- b' are rejected"""
+    gp = GraphParser()
+    pytest.raises(
+        GraphParseError, gp.parse_graph, "FOO:custom -trigger => baz")
+    pytest.raises(
+        GraphParseError, gp.parse_graph, "FOO:custom- trigger => baz")
+    pytest.raises(
+        GraphParseError, gp.parse_graph, "FOO:custom - trigger => baz")
+
+
+def test_parameter_graph_mixing_offset_and_conditional():
+    """Test for bug reported in issue #2608 on GitHub:
+    https://github.com/cylc/cylc-flow/issues/2608"""
+    params = {'m': ["cat", "dog"]}
+    templates = {'m': '_%(m)s'}
+    gp = GraphParser(parameters=(params, templates))
+    gp.parse_graph("foo<m-1> & baz => foo<m>")
+    triggers = {
+        'foo_cat': {
+            '': (
+                [], False
+            ),
+            'baz:succeeded': (
+                ['baz:succeeded'], False
+            )
+        },
+        'foo_dog': {
+            'foo_cat:succeeded': (
+                ['foo_cat:succeeded'], False
+            ),
+            'baz:succeeded': (
+                ['baz:succeeded'], False
+            )
+        },
+        'baz': {
+            '': ([], False)
+        }
+    }
+    assert gp.triggers == triggers
+
+
+def test_param_expand_graph_parser():
+    """Test to validate that the graph parser removes out-of-edge nodes:
+    https://github.com/cylc/cylc-flow/pull/3452#issuecomment-677165000"""
+    params = {'m': ["cat"]}
+    templates = {'m': '_%(m)s'}
+    gp = GraphParser(parameters=(params, templates))
+    gp.parse_graph("foo => bar<m-1> => baz")
+    triggers = {
+        'foo': {
+            '': ([], False)
+        }
+    }
+    assert gp.triggers == triggers
 
 
 @pytest.mark.parametrize(
@@ -794,8 +609,6 @@
     assert isinstance(raised.value, GraphParseError)
     assert f'Trailing continuation sequence ({expect})' in raised.value.args[0]
 
-
-from itertools import product
 
 @pytest.mark.parametrize(
     'before, after',
@@ -814,7 +627,8 @@
 
 if __name__ == "__main__":
     unittest.main()
-=======
+
+
 def test_task_optional_outputs():
     """Test optional outputs are correctly parsed from graph."""
     OPTIONAL = True
@@ -1010,5 +824,4 @@
             str(cm.value).startswith(
                 "family trigger on non-family namespace"
             )
-        )
->>>>>>> 102cc838
+        )