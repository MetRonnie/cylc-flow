--- conflicted
+++ resolved
@@ -15,14 +15,10 @@
             grep -q -F \
                 'platform: bad - Could not connect to bad' \
                 "${CYLC_WORKFLOW_LOG_DIR}/log"
-<<<<<<< HEAD
 
             grep -q -F \
                 'remote-init will retry if another host is available' \
                 "${CYLC_WORKFLOW_LOG_DIR}/log"
 
-            cylc shutdown "${CYLC_WORKFLOW_NAME}"
-=======
             cylc shutdown "${CYLC_WORKFLOW_ID}"
->>>>>>> ae4934e5
         """