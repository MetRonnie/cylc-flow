--- conflicted
+++ resolved
@@ -1,11 +1,5 @@
 2013/09/30 16:48:11 INFO - Initial point: 1
 2013/09/30 16:48:11 INFO - Final point: 1
-<<<<<<< HEAD
-2013/09/30 16:48:11 INFO - [1/t1] -triggered off []
-2013/09/30 16:48:11 INFO - [1/t2] -triggered off ['1/t1']
-2013/09/30 16:48:16 INFO - [1/t3] -triggered off ['1/t1']
-=======
-2013/09/30 16:48:11 DEBUG - t1.1 -triggered off []
-2013/09/30 16:48:11 DEBUG - t2.1 -triggered off ['t1.1']
-2013/09/30 16:48:16 DEBUG - t3.1 -triggered off ['t1.1']
->>>>>>> 0b5543f8
+1/t1 -triggered off []
+1/t2 -triggered off ['1/t1']
+1/t3 -triggered off ['1/t1']