--- conflicted
+++ resolved
@@ -1,7 +1,3 @@
-2016-05-23T12:58:33Z INFO - Initial point: 1
-2016-05-23T12:58:33Z INFO - Final point: 1
-<<<<<<< HEAD
-2016-05-23T12:58:33Z INFO - [1/modify] -triggered off []
-=======
-2016-05-23T12:58:33Z DEBUG - modify.1 -triggered off []
->>>>>>> 0b5543f8
+Initial point: 1
+Final point: 1
+1/modify -triggered off []