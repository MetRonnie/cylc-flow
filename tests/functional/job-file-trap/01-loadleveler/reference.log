2014/02/05 12:14:06 INFO - Initial point: 1
2014/02/05 12:14:06 INFO - Final point: 1
<<<<<<< HEAD
2014/02/05 12:14:06 INFO - [1/t2] -triggered off []
2014/02/05 12:14:06 INFO - [1/t1] -triggered off []
=======
2014/02/05 12:14:06 DEBUG - t2.1 -triggered off []
2014/02/05 12:14:06 DEBUG - t1.1 -triggered off []
>>>>>>> 0b5543f8
<|MERGE_RESOLUTION|>--- conflicted
+++ resolved
@@ -1,9 +1,4 @@
-2014/02/05 12:14:06 INFO - Initial point: 1
-2014/02/05 12:14:06 INFO - Final point: 1
-<<<<<<< HEAD
-2014/02/05 12:14:06 INFO - [1/t2] -triggered off []
-2014/02/05 12:14:06 INFO - [1/t1] -triggered off []
-=======
-2014/02/05 12:14:06 DEBUG - t2.1 -triggered off []
-2014/02/05 12:14:06 DEBUG - t1.1 -triggered off []
->>>>>>> 0b5543f8
+Initial point: 1
+Final point: 1
+1/t2 -triggered off []
+1/t1 -triggered off []