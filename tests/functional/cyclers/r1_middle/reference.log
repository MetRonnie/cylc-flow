--- conflicted
+++ resolved
@@ -1,9 +1,4 @@
-2014/03/31 10:15:01 INFO - Initial point: 20140101
-2014/03/31 10:15:01 INFO - Final point: 20140102T12
-<<<<<<< HEAD
-2014/03/31 10:15:01 INFO - [20140101T0010Z/foo] -triggered off []
-2014/03/31 10:15:21 INFO - [20140101T0010Z/bar] -triggered off ['20140101T0010Z/foo']
-=======
-2014/03/31 10:15:01 DEBUG - foo.20140101T0010Z -triggered off []
-2014/03/31 10:15:21 DEBUG - bar.20140101T0010Z -triggered off ['foo.20140101T0010Z']
->>>>>>> 0b5543f8
+Initial point: 20140101
+Final point: 20140102T12
+20140101T0010Z/foo -triggered off []
+20140101T0010Z/bar -triggered off ['20140101T0010Z/foo']