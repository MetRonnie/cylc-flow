2016-05-24T13:56:51Z INFO - Initial point: 20160101T0000Z
2016-05-24T13:56:51Z INFO - Final point: 20160101T0000Z
<<<<<<< HEAD
2016-05-24T13:56:51Z INFO - [1/spawner] -triggered off []
2016-05-24T13:56:51Z INFO - [1/holder] -triggered off []
2016-05-24T13:56:54Z INFO - [1/releaser] -triggered off ['1/holder']
2016-05-24T13:56:56Z INFO - [1/t1] -triggered off ['1/holder', '1/spawner']
=======
2016-05-24T13:56:51Z DEBUG - spawner.1 -triggered off []
2016-05-24T13:56:51Z DEBUG - holder.1 -triggered off []
2016-05-24T13:56:54Z DEBUG - releaser.1 -triggered off ['holder.1']
2016-05-24T13:56:56Z DEBUG - t1.1 -triggered off ['holder.1', 'spawner.1']
>>>>>>> 0b5543f8
<|MERGE_RESOLUTION|>--- conflicted
+++ resolved
@@ -1,13 +1,6 @@
-2016-05-24T13:56:51Z INFO - Initial point: 20160101T0000Z
-2016-05-24T13:56:51Z INFO - Final point: 20160101T0000Z
-<<<<<<< HEAD
-2016-05-24T13:56:51Z INFO - [1/spawner] -triggered off []
-2016-05-24T13:56:51Z INFO - [1/holder] -triggered off []
-2016-05-24T13:56:54Z INFO - [1/releaser] -triggered off ['1/holder']
-2016-05-24T13:56:56Z INFO - [1/t1] -triggered off ['1/holder', '1/spawner']
-=======
-2016-05-24T13:56:51Z DEBUG - spawner.1 -triggered off []
-2016-05-24T13:56:51Z DEBUG - holder.1 -triggered off []
-2016-05-24T13:56:54Z DEBUG - releaser.1 -triggered off ['holder.1']
-2016-05-24T13:56:56Z DEBUG - t1.1 -triggered off ['holder.1', 'spawner.1']
->>>>>>> 0b5543f8
+Initial point: 20160101T0000Z
+Final point: 20160101T0000Z
+1/spawner -triggered off []
+1/holder -triggered off []
+1/releaser -triggered off ['1/holder']
+1/t1 -triggered off ['1/holder', '1/spawner']