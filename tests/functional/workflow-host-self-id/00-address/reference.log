2014-12-02T15:30:32Z INFO - Initial point: 1
2014-12-02T15:30:32Z INFO - Final point: 1
<<<<<<< HEAD
2014-12-02T15:30:32Z INFO - [1/t1] -triggered off []
=======
2014-12-02T15:30:32Z DEBUG - t1.1 -triggered off []
>>>>>>> 0b5543f8
<|MERGE_RESOLUTION|>--- conflicted
+++ resolved
@@ -1,7 +1,3 @@
-2014-12-02T15:30:32Z INFO - Initial point: 1
-2014-12-02T15:30:32Z INFO - Final point: 1
-<<<<<<< HEAD
-2014-12-02T15:30:32Z INFO - [1/t1] -triggered off []
-=======
-2014-12-02T15:30:32Z DEBUG - t1.1 -triggered off []
->>>>>>> 0b5543f8
+Initial point: 1
+Final point: 1
+1/t1 -triggered off []