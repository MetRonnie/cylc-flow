2014-10-22T10:14:15+01 INFO - Initial point: 1
2014-10-22T10:14:15+01 INFO - Final point: 1
<<<<<<< HEAD
2014-10-22T10:14:15+01 INFO - [1/foo] -triggered off []
2014-10-22T10:14:16+01 INFO - [1/kill_foo_submit] -triggered off ['1/foo']
2014-10-22T10:14:24+01 INFO - [1/poll_foo] -triggered off ['1/kill_foo_submit']
2014-10-22T10:14:32+01 INFO - [1/stop] -triggered off ['1/foo']
=======
2014-10-22T10:14:15+01 DEBUG - foo.1 -triggered off []
2014-10-22T10:14:16+01 DEBUG - kill_foo_submit.1 -triggered off ['foo.1']
2014-10-22T10:14:24+01 DEBUG - poll_foo.1 -triggered off ['kill_foo_submit.1']
2014-10-22T10:14:32+01 DEBUG - stop.1 -triggered off ['foo.1']
>>>>>>> 0b5543f8
<|MERGE_RESOLUTION|>--- conflicted
+++ resolved
@@ -1,13 +1,6 @@
-2014-10-22T10:14:15+01 INFO - Initial point: 1
-2014-10-22T10:14:15+01 INFO - Final point: 1
-<<<<<<< HEAD
-2014-10-22T10:14:15+01 INFO - [1/foo] -triggered off []
-2014-10-22T10:14:16+01 INFO - [1/kill_foo_submit] -triggered off ['1/foo']
-2014-10-22T10:14:24+01 INFO - [1/poll_foo] -triggered off ['1/kill_foo_submit']
-2014-10-22T10:14:32+01 INFO - [1/stop] -triggered off ['1/foo']
-=======
-2014-10-22T10:14:15+01 DEBUG - foo.1 -triggered off []
-2014-10-22T10:14:16+01 DEBUG - kill_foo_submit.1 -triggered off ['foo.1']
-2014-10-22T10:14:24+01 DEBUG - poll_foo.1 -triggered off ['kill_foo_submit.1']
-2014-10-22T10:14:32+01 DEBUG - stop.1 -triggered off ['foo.1']
->>>>>>> 0b5543f8
+Initial point: 1
+Final point: 1
+1/foo -triggered off []
+1/kill_foo_submit -triggered off ['1/foo']
+1/poll_foo -triggered off ['1/kill_foo_submit']
+1/stop -triggered off ['1/foo']