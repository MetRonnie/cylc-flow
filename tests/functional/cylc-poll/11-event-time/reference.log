--- conflicted
+++ resolved
@@ -1,9 +1,4 @@
-2016-07-04T12:36:16+01 INFO - Initial point: 1
-2016-07-04T12:36:16+01 INFO - Final point: 1
-<<<<<<< HEAD
-2016-07-04T12:36:16+01 INFO - [1/w1] -triggered off []
-2016-07-04T12:36:18+01 INFO - [1/w2] -triggered off ['1/w1']
-=======
-2016-07-04T12:36:16+01 DEBUG - w1.1 -triggered off []
-2016-07-04T12:36:18+01 DEBUG - w2.1 -triggered off ['w1.1']
->>>>>>> 0b5543f8
+Initial point: 1
+Final point: 1
+1/w1 -triggered off []
+1/w2 -triggered off ['1/w1']