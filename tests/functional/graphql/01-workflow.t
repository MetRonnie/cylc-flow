--- conflicted
+++ resolved
@@ -75,14 +75,8 @@
 cylc stop --max-polls=10 --interval=2 --kill "${SUITE_NAME}"
 
 # compare to expectation
-<<<<<<< HEAD
 # Note: Zero active cycle points when starting paused
-cat > expected << __HERE__
-=======
-# Note: Runahead pool has no members on start-up, which means,
-# newestRunaheadCyclePoint is expected to be blank.
 cmp_json "${TEST_NAME}-out" "${TEST_NAME_BASE}-workflows.stdout" << __HERE__
->>>>>>> 97847331
 {
     "workflows": [
         {
