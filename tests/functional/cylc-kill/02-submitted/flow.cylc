#!Jinja2

[scheduler]
    UTC mode = True
    [[events]]
        expected task failures = 1/killable-1, 1/killable-2, 1/killable-3

[scheduling]
    [[graph]]
        R1 = """
            KILLABLE:submit-all? => killer
            KILLABLE:submit-fail-all? => stopper
        """

[runtime]
    [[KILLABLE]]
        init-script="""
            echo "CYLC_JOB_PID=$$" >>"$0.status"
            sleep 60
        """
        script=true
    [[killable-1, killable-2, killable-3]]
        inherit=KILLABLE
    [[killer]]
        script="""
<<<<<<< HEAD
            cylc__job__wait_cylc_message_started
            cylc__job__poll_grep_workflow_log -F '[1/killable-1] -triggered'
            cylc__job__poll_grep_workflow_log -F '[1/killable-2] -triggered'
            cylc__job__poll_grep_workflow_log -F '[1/killable-3] -triggered'
            # (Avoid killing myself if my started message hasn't arrived yet:)
            cylc kill "${CYLC_WORKFLOW_ID}//*/killable*:submitted"
        """
=======
cylc__job__wait_cylc_message_started
cylc__job__poll_grep_workflow_log -F 'killable-1.1 -triggered'
cylc__job__poll_grep_workflow_log -F 'killable-2.1 -triggered'
cylc__job__poll_grep_workflow_log -F 'killable-3.1 -triggered'
# (Avoid killing myself if my started message hasn't arrived yet:)
cylc kill "${CYLC_WORKFLOW_ID}" 'killable*:submitted'
"""
>>>>>>> 0b5543f8
    [[stopper]]
        script=cylc stop "${CYLC_WORKFLOW_ID}"<|MERGE_RESOLUTION|>--- conflicted
+++ resolved
@@ -23,22 +23,12 @@
         inherit=KILLABLE
     [[killer]]
         script="""
-<<<<<<< HEAD
             cylc__job__wait_cylc_message_started
-            cylc__job__poll_grep_workflow_log -F '[1/killable-1] -triggered'
-            cylc__job__poll_grep_workflow_log -F '[1/killable-2] -triggered'
-            cylc__job__poll_grep_workflow_log -F '[1/killable-3] -triggered'
+            cylc__job__poll_grep_workflow_log -F '1/killable-1 -triggered'
+            cylc__job__poll_grep_workflow_log -F '1/killable-2 -triggered'
+            cylc__job__poll_grep_workflow_log -F '1/killable-3 -triggered'
             # (Avoid killing myself if my started message hasn't arrived yet:)
             cylc kill "${CYLC_WORKFLOW_ID}//*/killable*:submitted"
         """
-=======
-cylc__job__wait_cylc_message_started
-cylc__job__poll_grep_workflow_log -F 'killable-1.1 -triggered'
-cylc__job__poll_grep_workflow_log -F 'killable-2.1 -triggered'
-cylc__job__poll_grep_workflow_log -F 'killable-3.1 -triggered'
-# (Avoid killing myself if my started message hasn't arrived yet:)
-cylc kill "${CYLC_WORKFLOW_ID}" 'killable*:submitted'
-"""
->>>>>>> 0b5543f8
     [[stopper]]
         script=cylc stop "${CYLC_WORKFLOW_ID}"