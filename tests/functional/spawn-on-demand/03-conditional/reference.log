Initial point: 1
Final point: 1
<<<<<<< HEAD
[1/delay] -triggered off []
[1/foo] -triggered off []
[1/baz] -triggered off ['1/foo']
[1/qux] -triggered off ['1/baz']
[1/bar] -triggered off ['1/delay']
=======
delay.1 -triggered off []
foo.1 -triggered off []
baz.1 -triggered off ['foo.1']
qux.1 -triggered off ['baz.1']
bar.1 -triggered off ['delay.1']
>>>>>>> 0b5543f8
<|MERGE_RESOLUTION|>--- conflicted
+++ resolved
@@ -1,15 +1,7 @@
 Initial point: 1
 Final point: 1
-<<<<<<< HEAD
-[1/delay] -triggered off []
-[1/foo] -triggered off []
-[1/baz] -triggered off ['1/foo']
-[1/qux] -triggered off ['1/baz']
-[1/bar] -triggered off ['1/delay']
-=======
-delay.1 -triggered off []
-foo.1 -triggered off []
-baz.1 -triggered off ['foo.1']
-qux.1 -triggered off ['baz.1']
-bar.1 -triggered off ['delay.1']
->>>>>>> 0b5543f8
+1/delay -triggered off []
+1/foo -triggered off []
+1/baz -triggered off ['1/foo']
+1/qux -triggered off ['1/baz']
+1/bar -triggered off ['1/delay']