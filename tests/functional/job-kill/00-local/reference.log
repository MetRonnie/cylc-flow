2019-04-10T16:15:32+12:00 INFO - Initial point: 1
2019-04-10T16:15:32+12:00 INFO - Final point: 1
<<<<<<< HEAD
2019-04-10T16:15:32+12:00 INFO - [1/t2] -triggered off []
2019-04-10T16:15:32+12:00 INFO - [1/t1] -triggered off []
2019-04-10T16:15:36+12:00 INFO - [1/stop1] -triggered off ['1/t1', '1/t2']
2019-04-10T16:15:39+12:00 INFO - [1/t4] -triggered off ['1/stop1']
2019-04-10T16:15:39+12:00 INFO - [1/t3] -triggered off ['1/stop1']
2019-04-10T16:15:43+12:00 INFO - [1/stop2] -triggered off ['1/t3', '1/t4']
2019-04-10T16:15:46+12:00 INFO - [1/shutdown] -triggered off ['1/stop2']
=======
2019-04-10T16:15:32+12:00 DEBUG - t2.1 -triggered off []
2019-04-10T16:15:32+12:00 DEBUG - t1.1 -triggered off []
2019-04-10T16:15:36+12:00 DEBUG - stop1.1 -triggered off ['t1.1', 't2.1']
2019-04-10T16:15:39+12:00 DEBUG - t4.1 -triggered off ['stop1.1']
2019-04-10T16:15:39+12:00 DEBUG - t3.1 -triggered off ['stop1.1']
2019-04-10T16:15:43+12:00 DEBUG - stop2.1 -triggered off ['t3.1', 't4.1']
2019-04-10T16:15:46+12:00 DEBUG - shutdown.1 -triggered off ['stop2.1']
>>>>>>> 0b5543f8
<|MERGE_RESOLUTION|>--- conflicted
+++ resolved
@@ -1,19 +1,9 @@
-2019-04-10T16:15:32+12:00 INFO - Initial point: 1
-2019-04-10T16:15:32+12:00 INFO - Final point: 1
-<<<<<<< HEAD
-2019-04-10T16:15:32+12:00 INFO - [1/t2] -triggered off []
-2019-04-10T16:15:32+12:00 INFO - [1/t1] -triggered off []
-2019-04-10T16:15:36+12:00 INFO - [1/stop1] -triggered off ['1/t1', '1/t2']
-2019-04-10T16:15:39+12:00 INFO - [1/t4] -triggered off ['1/stop1']
-2019-04-10T16:15:39+12:00 INFO - [1/t3] -triggered off ['1/stop1']
-2019-04-10T16:15:43+12:00 INFO - [1/stop2] -triggered off ['1/t3', '1/t4']
-2019-04-10T16:15:46+12:00 INFO - [1/shutdown] -triggered off ['1/stop2']
-=======
-2019-04-10T16:15:32+12:00 DEBUG - t2.1 -triggered off []
-2019-04-10T16:15:32+12:00 DEBUG - t1.1 -triggered off []
-2019-04-10T16:15:36+12:00 DEBUG - stop1.1 -triggered off ['t1.1', 't2.1']
-2019-04-10T16:15:39+12:00 DEBUG - t4.1 -triggered off ['stop1.1']
-2019-04-10T16:15:39+12:00 DEBUG - t3.1 -triggered off ['stop1.1']
-2019-04-10T16:15:43+12:00 DEBUG - stop2.1 -triggered off ['t3.1', 't4.1']
-2019-04-10T16:15:46+12:00 DEBUG - shutdown.1 -triggered off ['stop2.1']
->>>>>>> 0b5543f8
+Initial point: 1
+Final point: 1
+1/t2 -triggered off []
+1/t1 -triggered off []
+1/stop1 -triggered off ['1/t1', '1/t2']
+1/t4 -triggered off ['1/stop1']
+1/t3 -triggered off ['1/stop1']
+1/stop2 -triggered off ['1/t3', '1/t4']
+1/shutdown -triggered off ['1/stop2']