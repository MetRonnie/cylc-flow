Initial point: 2016
Final point: 2018
<<<<<<< HEAD
[2016/t1] -triggered off ['2015/t1']
[2017/t1] -triggered off ['2016/t1']
[2018/t1] -triggered off ['2017/t1']
=======
t1.2016 -triggered off ['t1.2015']
t1.2017 -triggered off ['t1.2016']
t1.2018 -triggered off ['t1.2017']
>>>>>>> 0b5543f8
<|MERGE_RESOLUTION|>--- conflicted
+++ resolved
@@ -1,11 +1,5 @@
 Initial point: 2016
 Final point: 2018
-<<<<<<< HEAD
-[2016/t1] -triggered off ['2015/t1']
-[2017/t1] -triggered off ['2016/t1']
-[2018/t1] -triggered off ['2017/t1']
-=======
-t1.2016 -triggered off ['t1.2015']
-t1.2017 -triggered off ['t1.2016']
-t1.2018 -triggered off ['t1.2017']
->>>>>>> 0b5543f8
+2016/t1 -triggered off ['2015/t1']
+2017/t1 -triggered off ['2016/t1']
+2018/t1 -triggered off ['2017/t1']