<center>
<div
  align="center"
>
<img
  src="https://raw.githubusercontent.com/cylc/cylc-admin/master/docs/img/cylc-logo.svg"
  width="50%"
/>

[![PyPI](https://img.shields.io/pypi/v/cylc-flow.svg?color=yellow)](https://pypi.org/project/cylc-flow/)
[![Anaconda-Server Badge](https://anaconda.org/conda-forge/cylc-flow/badges/version.svg)](https://anaconda.org/conda-forge/cylc-flow)
[![chat](https://img.shields.io/matrix/cylc-general:matrix.org)](https://matrix.to/#/#cylc-general:matrix.org)
[![forum](https://img.shields.io/discourse/https/cylc.discourse.group/posts.svg)](https://cylc.discourse.group/)
[![Documentation](https://img.shields.io/website/https/cylc.github.io/cylc-doc/current/html/index.html.svg?&label=documentation&up_message=live)](https://cylc.github.io/cylc-doc/current/html/index.html)

</div>
</center>

Cylc (pronounced silk) is a general purpose workflow engine
that specialises in cycling workflows and has strong scaling characteristics.

Cylc was originally developed to meet the challenges of production weather
forecasting - which is notorious for the size and complexity of its workflows.

### Citations & Publications

[![DOI](https://zenodo.org/badge/1836229.svg)](https://zenodo.org/badge/latestdoi/1836229)
[![JOSS](http://joss.theoj.org/papers/10.21105/joss.00737/status.svg)](https://doi.org/10.21105/joss.00737)
[![CISE](https://img.shields.io/website/https/ieeexplore.ieee.org/document/8675433.svg?color=orange&label=CISE&up_message=10.1109%2FMCSE.2019.2906593)](https://ieeexplore.ieee.org/document/8675433)

### Cylc 7 (production)

![python](https://img.shields.io/badge/python-2.6%20%7C%202.7-orange)

* Production ready.
* HTTPS network layer.
* PyGTK GUI.
* On the `7.8.x` branch in the source code.
* 7.8 - Python 2.6
* 7.9 - Python 2.7

[Quick Installation](INSTALL.md) |
[Website](https://cylc.github.io/) |
[Documentation](https://cylc.github.io/documentation)

### Cylc 8 (experimental)

![PyPI](https://img.shields.io/pypi/pyversions/cylc-flow.svg?color=green)
[![PyPI](https://img.shields.io/pypi/v/cylc-flow.svg?color=yellow)](https://pypi.org/project/cylc-flow/)
[![Anaconda-Server Badge](https://anaconda.org/conda-forge/cylc-flow/badges/version.svg)](https://anaconda.org/conda-forge/cylc-flow)

* Experimental alpha.
* ZMQ (TCP) network layer.
* In-browser GUI
* On the `master` branch in the source code.

Cylc-8.0.0 will be released in 2021. Until then we recommend the latest
Cylc 7 versions for production use.

[Installation](https://cylc.github.io/cylc-doc/8.0a2/html/installation.html) |
[Documentation - in development](https://cylc.github.io/cylc-doc/8.0a2/)

### Copyright and Terms of Use

[![License](https://img.shields.io/github/license/cylc/cylc-flow.svg?color=lightgrey)](https://github.com/cylc/cylc-flow/blob/master/COPYING)

<<<<<<< HEAD
Copyright (C) 2008-<span actions:bind='current-year'>2020</span> NIWA & British Crown (Met Office) & Contributors.
=======
Copyright (C) 2008-2020 NIWA & British Crown (Met Office) & Contributors.
>>>>>>> 382ed286

Cylc is free software: you can redistribute it and/or modify it under the terms
of the GNU General Public License as published by the Free Software Foundation,
either version 3 of the License, or (at your option) any later version.

Cylc is distributed in the hope that it will be useful, but WITHOUT ANY
WARRANTY; without even the implied warranty of MERCHANTABILITY or FITNESS FOR A
PARTICULAR PURPOSE.  See the GNU General Public License for more details.

You should have received a copy of the GNU General Public License along with
Cylc.  If not, see [GNU licenses](http://www.gnu.org/licenses/).

### Contributing

[![Contributors](https://img.shields.io/github/contributors/cylc/cylc-flow.svg?color=9cf)](https://github.com/cylc/cylc-flow/graphs/contributors)
[![Commit activity](https://img.shields.io/github/commit-activity/m/cylc/cylc-flow.svg?color=yellowgreen)](https://github.com/cylc/cylc-flow/commits/master)
[![Last commit](https://img.shields.io/github/last-commit/cylc/cylc-flow.svg?color=ff69b4)](https://github.com/cylc/cylc-flow/commits/master)

Contributions welcome:

* Read the [contributing](CONTRIBUTING.md) page.
* Development setup instructions are in the
  [developer docs](https://cylc.github.io/cylc-admin/#cylc-8-developer-docs).
* Involved change proposals can be found in the
  [admin pages](https://cylc.github.io/cylc-admin/#change-proposals).
* Touch base in the
  [developers chat](https://matrix.to/#/#cylc-general:matrix.org).


### Cylc Documentation

[![Documentation](https://img.shields.io/website/https/cylc.github.io/cylc-doc/current/html/index.html.svg?&label=documentation&up_message=live)](https://cylc.github.io/cylc-doc/current/html/index.html)

* See [The Cylc Website](https://cylc.github.io/)<|MERGE_RESOLUTION|>--- conflicted
+++ resolved
@@ -64,11 +64,7 @@
 
 [![License](https://img.shields.io/github/license/cylc/cylc-flow.svg?color=lightgrey)](https://github.com/cylc/cylc-flow/blob/master/COPYING)
 
-<<<<<<< HEAD
 Copyright (C) 2008-<span actions:bind='current-year'>2020</span> NIWA & British Crown (Met Office) & Contributors.
-=======
-Copyright (C) 2008-2020 NIWA & British Crown (Met Office) & Contributors.
->>>>>>> 382ed286
 
 Cylc is free software: you can redistribute it and/or modify it under the terms
 of the GNU General Public License as published by the Free Software Foundation,
