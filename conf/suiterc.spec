#C: THIS FILE IS PART OF THE CYLC FORECAST SUITE METASCHEDULER.
#C: Copyright (C) 2008-2011 Hilary Oliver, NIWA
#C: 
#C: This program is free software: you can redistribute it and/or modify
#C: it under the terms of the GNU General Public License as published by
#C: the Free Software Foundation, either version 3 of the License, or
#C: (at your option) any later version.
#C:
#C: This program is distributed in the hope that it will be useful,
#C: but WITHOUT ANY WARRANTY; without even the implied warranty of
#C: MERCHANTABILITY or FITNESS FOR A PARTICULAR PURPOSE.  See the
#C: GNU General Public License for more details.
#C:
#C: You should have received a copy of the GNU General Public License
#C: along with this program.  If not, see <http://www.gnu.org/licenses/>.

#_______________________________________________________________________
#            THIS IS THE CYLC SUITE.RC SPECIFICATION FILE
#-----------------------------------------------------------------------
# Entries are documented in suite.rc reference in the Cylc User Guide. 

# _________________________________________________________MAIN SECTIONS
# [cylc]          - non task-related suite config.
# [scheduling]    - items affecting when a task is deemed ready to run.
# [runtime]       - what to execute (and how) when a task is ready.
# [visualization] - for suite graphing and the graph-based control GUI.

#_______________________________________________________________________
# WARNING: a CONFIGOBJ or VALIDATE bug? list constructor fails if final
# element is followed by a space (or does it just need a trailing comma?):
#   GOOD: foo = string_list( default=list('foo','bar'))
#   BAD:  bar = string_list( default=list('foo','bar' ))

#___________________________________________________________________HEAD
title = string( default="No title provided" )
description = string( default="No description provided" )
#___________________________________________________________________CYLC
[cylc]
    UTC mode = boolean( default=False )
    simulation mode only = boolean( default=False )
    use secure passphrase = boolean( default=False )
    [[logging]]
        directory = string( default = string( default='$HOME/cylc-run/$CYLC_SUITE_REG_NAME/log/suite' )
        roll over at start-up = boolean( default=True )
    [[state dumps]]
        directory = string( default = string( default='$HOME/cylc-run/$CYLC_SUITE_REG_NAME/state' )
        number of backups = integer( min=1, default=10 )
    [[lockserver]]
        enable = boolean( default=False )
        simultaneous instances = boolean( default=False )
    [[environment]]
        __many__ = string
    [[simulation mode]]
        clock offset = integer( default=24 )
        clock rate = integer( default=10 )
        command scripting = force_list( default=list( "echo SIMULATION MODE $CYLC_TASK_ID; sleep 10; echo BYE",))
        [[[job submission]]]
            method = option( at_now, background, loadleveler, ll_ecox, ll_raw, ll_raw_ecox, default=background )
#_____________________________________________________________SCHEDULING
[scheduling]
    initial cycle time = integer( default=None )
    final cycle time = integer( default=None )
    runahead limit = integer( min=0, default=24 )
    [[special tasks]]
        clock-triggered = force_list( default=list())
        start-up = force_list( default=list())
        cold-start = force_list( default=list())
        sequential = force_list( default=list())
        one-off = force_list( default=list())
        explicit restart outputs = force_list( default=list())
        exclude at start-up = force_list( default=list())
        include at start-up = force_list( default=list())
    [[dependencies]]
        graph = string( default=None )
        [[[__many__]]]
            graph = string( default=None )
            daemon = string( default=None )
#________________________________________________________________RUNTIME
[runtime]
    [[root]]
        inherit = string( default=None )
        description = string( default="No description provided" )
        command scripting = force_list( default=list( "echo DUMMY $CYLC_TASK_ID; sleep 10; echo BYE",))
        pre-command scripting = string( default=None )
        post-command scripting = string( default=None )
        manual completion = boolean( default=False )
        hours = force_list( default=list())
        extra log files = force_list( default=list())
        [[[job submission]]]
            method = option( at_now, background, loadleveler, ll_ecox, ll_raw, ll_raw_ecox, default=background )
            command template = string( default=None )
            shell = string( default='/bin/bash' )
            log directory = string( default='$HOME/cylc-run/$CYLC_SUITE_REG_NAME/log/job' )
            share directory = string( default='$CYLC_SUITE_DEF_PATH/share' )
            work directory = string( default='$CYLC_SUITE_DEF_PATH/work/$TASK_ID' )
        [[[remote]]]
            host = string( default=None )
            owner = string( default=None )
            cylc directory = string( default=None )
            suite definition directory = string( default=None )
            remote shell template = string( default='ssh -oBatchMode=yes %s' )
            log directory = string( default=None )
        [[[event hooks]]]
            script = string( default=None )
            events = force_list( default=list() )
            submission timeout = float( default=None )
            execution timeout = float( default=None )
            reset timer = boolean( default=False )
        [[[environment]]]
            __many__ = string
        [[[directives]]]
            __many__ = string
        [[[outputs]]]
            __many__ = string

    [[__many__]]
        inherit = string( default=root )
        description = string( default=None )
        command scripting = force_list( default=None )
        pre-command scripting = string( default=None )
        post-command scripting = string( default=None )
        manual completion = boolean( default=None )
        hours = force_list( default=list())
        extra log files = force_list( default=list())
        [[[job submission]]]
            method = option( at_now, background, loadleveler, ll_ecox, ll_raw, ll_raw_ecox, default=None )
            command template = string( default=None )
            shell = string( default=None )
            log directory = string( default=None )
        [[[remote]]]
            host = string( default=None )
            owner = string( default=None )
            cylc directory = string( default=None )
            suite definition directory = string( default=None )
            remote shell template = string( default=None )
            log directory = string( default=None )
<<<<<<< HEAD
            work directory = string( default=None )
        [[[task event hook scripts]]]
            submitted = string( default=None )
            submission failed = string( default=None )
            started = string( default=None )
            succeeded = string( default=None )
            failed = string( default=None )
            warning = string( default=None )
            timeout = string( default=None )
            submission timeout in minutes = float( default=None )
            execution timeout in minutes = float( default=None )
            reset task execution timeout on incoming messages = boolean( default=None )
=======
        [[[event hooks]]]
            script = string( default=None )
            events = force_list( default=list() )
            submission timeout = float( default=None )
            execution timeout = float( default=None )
            reset timer = boolean( default=False )
>>>>>>> 4d9a75c1
        [[[environment]]]
            __many__ = string
        [[[directives]]]
            __many__ = string
        [[[outputs]]]
            __many__ = string
#__________________________________________________________VISUALIZATION
[visualization]
    initial cycle time = integer( default=2999010100 )
    final cycle time = integer( default=2999010123 )
    collapsed families = force_list( default=list() )
    use node color for edges = boolean( default=True )
    default node attributes = force_list( default=list('style=unfilled', 'color=black', 'shape=box'))
    default edge attributes = force_list( default=list('color=black'))
    [[node groups]]
        __many__ = force_list( default=list())
    [[node attributes]]
        __many__ = force_list( default=list())
    [[run time graph]]
        enable = boolean( default=False )
        cutoff = integer( default=24 )
        directory = string( default='$CYLC_SUITE_DEF_PATH/graphing')
#____________________________________________________________DEVELOPMENT
[development]
    use quick task elimination = boolean( default=True )
    live graph movie = boolean( default=False )
<|MERGE_RESOLUTION|>--- conflicted
+++ resolved
@@ -92,7 +92,7 @@
             shell = string( default='/bin/bash' )
             log directory = string( default='$HOME/cylc-run/$CYLC_SUITE_REG_NAME/log/job' )
             share directory = string( default='$CYLC_SUITE_DEF_PATH/share' )
-            work directory = string( default='$CYLC_SUITE_DEF_PATH/work/$TASK_ID' )
+            work directory = string( default='$CYLC_SUITE_DEF_PATH/work/$CYLC_TASK_ID' )
         [[[remote]]]
             host = string( default=None )
             owner = string( default=None )
@@ -134,27 +134,13 @@
             suite definition directory = string( default=None )
             remote shell template = string( default=None )
             log directory = string( default=None )
-<<<<<<< HEAD
             work directory = string( default=None )
-        [[[task event hook scripts]]]
-            submitted = string( default=None )
-            submission failed = string( default=None )
-            started = string( default=None )
-            succeeded = string( default=None )
-            failed = string( default=None )
-            warning = string( default=None )
-            timeout = string( default=None )
-            submission timeout in minutes = float( default=None )
-            execution timeout in minutes = float( default=None )
-            reset task execution timeout on incoming messages = boolean( default=None )
-=======
         [[[event hooks]]]
             script = string( default=None )
             events = force_list( default=list() )
             submission timeout = float( default=None )
             execution timeout = float( default=None )
             reset timer = boolean( default=False )
->>>>>>> 4d9a75c1
         [[[environment]]]
             __many__ = string
         [[[directives]]]
